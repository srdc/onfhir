package io.onfhir.client

import akka.actor.ActorSystem
import akka.http.scaladsl.Http
import akka.http.scaladsl.model.{HttpRequest, HttpResponse, Uri}
import akka.stream.Materializer
import com.typesafe.config.Config
import io.onfhir.api.client.{BaseFhirClient, FHIRPaginatedBundle, FhirClientException, FhirHistoryRequestBuilder, FhirSearchRequestBuilder, IFhirBundleReturningRequestBuilder}
import io.onfhir.api.model.{FHIRRequest, FHIRResponse}
import io.onfhir.client.intrcp.{BasicAuthenticationInterceptor, BearerTokenInterceptorFromTokenEndpoint, FixedBasicTokenInterceptor}
import io.onfhir.client.parsers.{FHIRRequestMarshaller, FHIRResponseUnmarshaller}
import org.slf4j.{Logger, LoggerFactory}

import scala.annotation.unused
import scala.concurrent.{ExecutionContext, Future}
import scala.util.Try

case class OnFhirNetworkClient(serverBaseUrl:String, interceptors:Seq[IHttpRequestInterceptor] = Nil)(implicit actorSystem: ActorSystem) extends BaseFhirClient {
  val logger:Logger = LoggerFactory.getLogger(this.getClass)
  implicit val ex:ExecutionContext = actorSystem.dispatcher
  implicit val materializer: Materializer = Materializer(actorSystem)

  override def getBaseUrl(): String = serverBaseUrl

  /**
   * Client with basic authentication
 *
   * @param username  Username
   * @param password  Password
   * @return
   */
  def withBasicAuthentication(username:String, password:String):OnFhirNetworkClient = {
    this.copy(interceptors = interceptors :+ new BasicAuthenticationInterceptor(username, password))
  }

  /**
   * Client with fixed basic token authentication
   *
   * @param token The fixed token
   * @return
   */
  def withFixedBasicTokenAuthentication(token: String): OnFhirNetworkClient = {
    this.copy(interceptors = interceptors :+ new FixedBasicTokenInterceptor(token))
  }

  /**
   * Client with OAuth2.0 Bearer Token authentication
   * @param clientId                      Client identifier
   * @param clientSecret                  Client secret
   * @param requiredScopes                Required scopes for the FHIR client to access the required data
   * @param authzServerTokenEndpoint      Authorization server token endpoint to request token
   * @param clientAuthenticationMethod    Client authentication method (client_secret_basic | client_secret_post | client_secret_jwt)
   * @return
   */
  def withOpenIdBearerTokenAuthentication(clientId:String, clientSecret:String, requiredScopes:Seq[String], authzServerTokenEndpoint:String, clientAuthenticationMethod:String = "client_secret_basic"):OnFhirNetworkClient = {
    this.copy(interceptors = interceptors :+ new BearerTokenInterceptorFromTokenEndpoint(clientId, clientSecret, requiredScopes, authzServerTokenEndpoint, clientAuthenticationMethod))
  }

  /**
   * Execute the FHIR request and return FHIR response
   * @param fhirRequest FHIR request
   *  @return
   */
  override def execute(fhirRequest: FHIRRequest): Future[FHIRResponse] = {
    FHIRRequestMarshaller
      .marshallRequest(fhirRequest, serverBaseUrl)
      .flatMap(httpRequest => executeHttpRequest(httpRequest))
      .flatMap(httpResponse => FHIRResponseUnmarshaller.unmarshallResponse(httpResponse))
      .recover {
        case t:Throwable =>
          logger.error("Problem while executing FHIR request!", t)
          throw FhirClientException("Problem while executing FHIR request!" + t.getMessage)
      }
  }

  /**
   * Execute the next page for the search
   * @param bundle  FHIR search result-set bundle
   * @tparam T      Concrete class for bundle representation
   * @return
   */
  override def next[T <: FHIRPaginatedBundle](bundle: T): Future[T] = {
    val nextPageParams = Uri.apply(bundle.getNext()).query().toMultiMap
    val previousPageParams = bundle.request.request.queryParams
    // Identify the pagination parameter by comparing the "next" link's parameters with the previous request's parameters
    val paginationParam =
      nextPageParams.find {
          case (pn, pv) =>
            // Check if the parameter is either "_page" or "_skip"
<<<<<<< HEAD
            (pn.contentEquals("_page") || pn.contentEquals("_skip")) ||
=======
            (pn.contentEquals("_page") || pn.contentEquals("_skip") || pn.contentEquals("_searchafter")) &&
>>>>>>> 4fc375c2
              // Ensure that either the parameter does not exist in the previous request,
              // or it has a different value compared to the "next" link's parameter
              (!previousPageParams.contains(pn) || previousPageParams(pn).toSet != pv.toSet)
        }
        // If no pagination parameter is found, throw an exception indicating a problem with the FHIR client response
        .getOrElse(throw FhirClientException(s"Problem in response no pagination param found in response! Next page params: $nextPageParams"))

    //Set the new page
    bundle.request match {
      case srb:FhirSearchRequestBuilder => srb.page = Some(paginationParam._1, paginationParam._2.head)
      case hrb:FhirHistoryRequestBuilder => hrb.page = Some(paginationParam._1, paginationParam._2.head)
    }


    FHIRRequestMarshaller
      .marshallRequest(bundle.request.compileRequest(), serverBaseUrl)
      .flatMap(httpRequest =>  executeHttpRequest(httpRequest))
      //.marshallRequest(bundle.request.request, serverBaseUrl)
      /*.flatMap(httpRequest =>
        executeHttpRequest(httpRequest.withUri(Uri.apply(bundle.getNext())))
      )*/
      .flatMap(httpResponse => FHIRResponseUnmarshaller.unmarshallResponse(httpResponse))
      .recover {
        case t:Throwable =>
          logger.error(s"Problem while executing FHIR request '${bundle.getNext()}'!", t)
          throw FhirClientException(s"Problem while executing FHIR request '${bundle.getNext()}'!" + t.getMessage)
      }
      .map(fhirResponse =>
        bundle.request
          .asInstanceOf[IFhirBundleReturningRequestBuilder]
          .constructBundle(fhirResponse)
          .asInstanceOf[T]
      )
  }

  /**
   * Execut the HTTP request while handling interceptors
   * @param httpRequest HTTP request constructed by the client
   * @return
   */
  private def executeHttpRequest(httpRequest:HttpRequest):Future[HttpResponse] = {
    if(interceptors.isEmpty)
      Http().singleRequest(httpRequest)
    else
      handleInterceptors(interceptors, httpRequest)
        .flatMap(r => Http().singleRequest(r))
  }

  /**
   * Recursively handle interceptors to update the request
   * @param interceptors  Configured request intercetors
   * @param httpRequest   HTTP request constructed by the client
   * @return
   */
  private def handleInterceptors(interceptors:Seq[IHttpRequestInterceptor], httpRequest: HttpRequest):Future[HttpRequest] = {
    val interceptor = interceptors.head
    val processedRequest = interceptor.processRequest(httpRequest)
    if(interceptors.tail.isEmpty)
      processedRequest
    else
      processedRequest
        .flatMap(handleInterceptors(interceptors.tail, _))

  }

}

object OnFhirNetworkClient {
  /**
   * Create an network FHIR client with the given server base url
   * @param serverBaseUrl FHIR server's base url
   * @return
   */
  def apply(serverBaseUrl:String)(implicit actorSystem: ActorSystem): OnFhirNetworkClient = new OnFhirNetworkClient(serverBaseUrl)

  /**
   * Create an network FHIR client with the given server base url and http request interceptors
   * @param serverBaseUrl   FHIR server's base url
   * @param interceptors    Interceptors for the request that configures the HTTP Request before sending it
   *                        (e.g. an authorization interceptor that insert certain headers to the HTTP request)
   * @return
   */
  def apply(serverBaseUrl: String, interceptors: Seq[IHttpRequestInterceptor])(implicit actorSystem: ActorSystem): OnFhirNetworkClient = new OnFhirNetworkClient(serverBaseUrl, interceptors)

  /**
   * Create an network FHIR client with the given server base url and http request interceptor
   * @param serverBaseUrl FHIR server's base url
   * @param interceptor   Interceptor for the request that configures the HTTP Request before sending it
   *                      (e.g. an authorization interceptor that insert certain headers to the HTTP request)
   * @return
   */
  def apply(serverBaseUrl: String, interceptor:IHttpRequestInterceptor)(implicit actorSystem: ActorSystem):OnFhirNetworkClient = new OnFhirNetworkClient(serverBaseUrl, Seq(interceptor))

  /**
   * Create the network client from the configuration
   * @param config
   * @param actorSystem
   * @return
   */
  def apply(config:Config)(implicit actorSystem: ActorSystem):OnFhirNetworkClient = {
    val authzInterceptor =
      Try(config.getConfig("authz"))
      .toOption
      .map(authzConfig =>
        authzConfig.getString("method") match {
          case "basic" => BasicAuthenticationInterceptor.apply(authzConfig)
          case "oauth2" =>  BearerTokenInterceptorFromTokenEndpoint.apply(authzConfig)
        }
      )

    val serverBaseUrl = config.getString("serverBaseUrl")
    new OnFhirNetworkClient(serverBaseUrl, authzInterceptor.toSeq)
  }
}<|MERGE_RESOLUTION|>--- conflicted
+++ resolved
@@ -87,11 +87,7 @@
       nextPageParams.find {
           case (pn, pv) =>
             // Check if the parameter is either "_page" or "_skip"
-<<<<<<< HEAD
-            (pn.contentEquals("_page") || pn.contentEquals("_skip")) ||
-=======
-            (pn.contentEquals("_page") || pn.contentEquals("_skip") || pn.contentEquals("_searchafter")) &&
->>>>>>> 4fc375c2
+            (pn.contentEquals("_page") || pn.contentEquals("_skip") || pn.contentEquals("_searchafter")) ||
               // Ensure that either the parameter does not exist in the previous request,
               // or it has a different value compared to the "next" link's parameter
               (!previousPageParams.contains(pn) || previousPageParams(pn).toSet != pv.toSet)
