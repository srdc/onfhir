--- conflicted
+++ resolved
@@ -109,10 +109,6 @@
     resources
       .map(foundationResourceParser.parseStructureDefinition(_, includeElementMetadata = includeElementMetadata))
       .map(s => (s.url, s.version, s))
-<<<<<<< HEAD
-      .groupBy(_._1)
-      .map(g => g._1 -> g._2.map(s => s._2.getOrElse("latest") -> s._3).toMap)
-=======
       .groupBy(_._1) // group by the URL
       .map { case (url, defs) =>
         val withoutVersion = defs.filter(_._2.isEmpty) // Find all StructureDefinitions without a version
@@ -125,7 +121,6 @@
         // Convert to the desired map structure: url -> (version -> StructureDefinition)
         url -> defs.map(s => s._2.getOrElse("latest") -> s._3).toMap
       }
->>>>>>> cf01ba1d
   }
 
   /**
