--- conflicted
+++ resolved
@@ -241,7 +241,7 @@
       finalFilter = filter.map(f => and(f,of)).orElse(Some(of))
     )
 
-    //We don't allow sorting for cursor based pagianation
+    //We don't allow sorting for cursor based pagination
     if (sortingPaths.nonEmpty) {
       throw new NotImplementedError("Sorting is not implemented for pagination with offset!")
     } else {
@@ -269,34 +269,15 @@
             .toFuture()
         }
       }
-<<<<<<< HEAD
-      //Sort on id
-      query =
-        query
-          .sort(if(offset.forall(_._2)) ascending(FHIR_COMMON_FIELDS.MONGO_ID) else descending(FHIR_COMMON_FIELDS.MONGO_ID))
-          .limit(count)
-
-      //Handle projection
-      query = handleProjection(query, includingOrExcludingFields, excludeExtraFields, exceptMongoId = true)
-
-      //Execute the query
-      query
-        .toFuture()
+
+      resultsFuture
         .map(docs => {
-          var finalDocs = if(offset.forall(_._2)) docs else docs.reverse
+          var finalDocs = if (offset.forall(_._2)) docs else docs.reverse
           val offsetBefore = finalDocs.headOption.map(d => d.getObjectId(FHIR_COMMON_FIELDS.MONGO_ID).toString).toSeq
           val offsetAfter = finalDocs.lastOption.map(d => d.getObjectId(FHIR_COMMON_FIELDS.MONGO_ID).toString).toSeq
-          finalDocs = if(excludeExtraFields) finalDocs.map(d => d.filter(_._1 == FHIR_COMMON_FIELDS.MONGO_ID)) else finalDocs
-
-=======
-      resultsFuture
-        .map(docs => {
-          val offsetBefore = docs.headOption.map(d => d.getObjectId(FHIR_COMMON_FIELDS.MONGO_ID).toString).toSeq
-          val offsetAfter = docs.lastOption.map(d => d.getObjectId(FHIR_COMMON_FIELDS.MONGO_ID).toString).toSeq
-          val finalDocs = if (excludeExtraFields) docs.map(d => d.filter(_._1 == FHIR_COMMON_FIELDS.MONGO_ID)) else docs
->>>>>>> a7d684ae
+          finalDocs = if (excludeExtraFields) finalDocs.map(d => d.filter(_._1 == FHIR_COMMON_FIELDS.MONGO_ID)) else finalDocs
+
           (offsetBefore, offsetAfter, finalDocs)
-
         })
     }
   }
