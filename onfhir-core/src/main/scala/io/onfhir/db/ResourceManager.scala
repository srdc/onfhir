package io.onfhir.db

import java.time.Instant
import akka.http.scaladsl.model.{DateTime, StatusCode, StatusCodes}
import io.onfhir.Onfhir
import io.onfhir.api._
import io.onfhir.api.model.{FHIRSearchResult, FhirCanonicalReference, FhirLiteralReference, FhirReference, Parameter}
import io.onfhir.api.parsers.FHIRResultParameterResolver
import io.onfhir.api.util.FHIRUtil
import io.onfhir.config.{FhirServerConfig, OnfhirConfig, ResourceConf}
import org.mongodb.scala.bson.collection.immutable.Document
import org.mongodb.scala.bson.conversions.Bson
import io.onfhir.db.OnFhirBsonTransformer._
import io.onfhir.event.{FhirEventBus, IFhirEventBus, ResourceCreated, ResourceDeleted, ResourceUpdated}
import io.onfhir.exception.UnsupportedParameterException
import io.onfhir.util.DateTimeUtil
import org.json4s.JsonAST.JValue
import org.mongodb.scala.bson.{BsonArray, BsonBoolean, BsonDocument, BsonString, BsonValue}
import org.mongodb.scala.model.{Aggregates, Filters, Projections}
import org.slf4j.{Logger, LoggerFactory}

import scala.concurrent.{ExecutionContext, Future}

/**
 * FHIR Resource Persistency Manager (Mapping FHIR operations to Mongo queries/commands)
 * //TODO Handle resolution of Logical references for chaining and includes (also reverse)
 */
class ResourceManager(fhirConfig: FhirServerConfig, fhirEventBus: IFhirEventBus = null) {

  private implicit val logger: Logger = LoggerFactory.getLogger("ResourceManager")

  implicit val executionContext: ExecutionContext = Onfhir.actorSystem.dispatchers.lookup("akka.actor.onfhir-blocking-dispatcher")
  val fhirResultParameterResolver = new FHIRResultParameterResolver(fhirConfig)

  /**
   * FHIR Search Operation
   *
   * @param rtype              Resource Type to search
   * @param parameters         Parsed FHIR parameters
   * @param excludeExtraParams If true, the extra params set by Onfhir are excluded from the returned resources
   * @return Num of Total Matched Resources, Matched Resources (with Paging) and Included Resources (based on matched ones)
   */
  def searchResources(rtype: String, parameters: List[Parameter] = List.empty, excludeExtraParams: Boolean = false)(implicit transactionSession: Option[TransactionSession] = None): Future[FHIRSearchResult] = {
    //Extract FHIR result parameters
    val resultParameters = parameters.filter(_.paramCategory == FHIR_PARAMETER_CATEGORIES.RESULT)
    //Check _page and _count
    val (count, pageOrOffset) = fhirResultParameterResolver.resolveCountPageParameters(resultParameters)
    //Check _summary param to identify what to include or exclude
    val summaryIncludesOrExcludes = fhirResultParameterResolver.resolveSummaryParameter(rtype, resultParameters)
    //Check _elements param to include further
    val elementsIncludes = fhirResultParameterResolver.resolveElementsParameter(resultParameters)
    //Decide on final includes and excludes
    val finalIncludesOrExcludes = if (elementsIncludes.nonEmpty) Some(true -> elementsIncludes) else summaryIncludesOrExcludes

    //Find sorting details
    val sortingFields = fhirResultParameterResolver.resolveSortingParameters(rtype, resultParameters)
    //_total parameter, if total number of matched resource is needed or not
    val needTotal = fhirResultParameterResolver.resolveTotalParameter(resultParameters)
    //resultParameters.find(_.name == FHIR_SEARCH_RESULT_PARAMETERS.TOTAL).forall(_.valuePrefixList.head._2 != "none")
    //Find out include and revinclude params
    val includeParams = resultParameters.filter(_.name == FHIR_SEARCH_RESULT_PARAMETERS.INCLUDE)
    val revIncludeParams = resultParameters.filter(_.name == FHIR_SEARCH_RESULT_PARAMETERS.REVINCLUDE)

    //Now others are query parameters
    val queryParams = parameters.filter(_.paramCategory != FHIR_PARAMETER_CATEGORIES.RESULT)

    //If _summary parameter is count, just count the documents
    if (summaryIncludesOrExcludes.exists(s => s._1 && s._2.isEmpty)) {
      countResources(rtype, queryParams)
        .map(total => FHIRSearchResult(total))
    } else { //Otherwise normal search
      //Execute the actual query to find matched resources
      val queryResultsFuture =
        pageOrOffset match {
          case Left(page) =>
            queryResources(rtype, queryParams, count, page, sortingFields, finalIncludesOrExcludes, excludeExtraParams, needTotal)
              .map {
                case (total, results) => (total, results, Nil, Nil)
              }
          case Right(offset) =>
            queryResourcesWithOffsetPagination(rtype, queryParams, count, offset, sortingFields, finalIncludesOrExcludes, excludeExtraParams, needTotal)
        }
      queryResultsFuture
        .flatMap(totalAndMatchedResources =>
          if (totalAndMatchedResources._2.nonEmpty) {
            //Handle _include and _revinclude params
            (includeParams, revIncludeParams) match {
              //No _include or _revinclude
              case (Nil, Nil) => Future.apply(FHIRSearchResult(totalAndMatchedResources._1, totalAndMatchedResources._2, Seq.empty, totalAndMatchedResources._3, totalAndMatchedResources._4))
              //Only _revinclude
              case (Nil, _) =>
                handleRevIncludes(rtype, totalAndMatchedResources._2, revIncludeParams)
                  .map(revIncludedResources => FHIRSearchResult(totalAndMatchedResources._1, totalAndMatchedResources._2, revIncludedResources, totalAndMatchedResources._3, totalAndMatchedResources._4))
              //Only _include
              case (_, Nil) =>
                handleIncludes(rtype, totalAndMatchedResources._2, includeParams)
                  .map(includedResources => FHIRSearchResult(totalAndMatchedResources._1, totalAndMatchedResources._2, includedResources, totalAndMatchedResources._3, totalAndMatchedResources._4))
              //Both
              case (_, _) =>
                for {
                  includedResources <- handleIncludes(rtype, totalAndMatchedResources._2, includeParams)
                  revIncludedResources <- handleRevIncludes(rtype, totalAndMatchedResources._2, revIncludeParams)
                } yield FHIRSearchResult(totalAndMatchedResources._1, totalAndMatchedResources._2, includedResources ++ revIncludedResources, totalAndMatchedResources._3, totalAndMatchedResources._4)
            }
          } //No matched resources
          else {
            Future.apply(FHIRSearchResult(totalAndMatchedResources._1, Nil, Nil))
          }
        )
    }
  }

  /**
   * FHIR system level search over multiple resource types
   *
   * @param parametersForResourceTypes Parsed search parameters for each resource type to search
   * @param excludeExtraParams         If true, the extra params set by Onfhir are excluded from the returned resources
   * @param transactionSession         If part of a transaction, the transaction session
   * @return Num of Total Matched Resources, Matched Resources (with Paging)
   */
  def searchResourcesFromMultipleResourceTypes(parametersForResourceTypes: Map[String, List[Parameter]], excludeExtraParams: Boolean = false)(implicit transactionSession: Option[TransactionSession] = None): Future[(Long, Seq[Resource])] = {
    val resultParameters =
      parametersForResourceTypes
        .map(p => p._1 -> p._2.filter(_.paramCategory == FHIR_PARAMETER_CATEGORIES.RESULT))

    val commonResultParameters =
      resultParameters
        .headOption.map(_._2)
        .getOrElse(List.empty[Parameter])

    //Check _page and _count
    val (count, pageOrOffset) = fhirResultParameterResolver.resolveCountPageParameters(commonResultParameters)
    val page = pageOrOffset match {
      case Left(p) => p
      case Right(_) => throw new NotImplementedError("Offset based pagination is not supported for searching multiple resource types!")
    }

    //_total parameter, if total number of matched resource is needed or not
    val needTotal = fhirResultParameterResolver.resolveTotalParameter(commonResultParameters)

    //For each resource type find out summary and sorting fields
    val summaryFields =
      resultParameters
        .map(rparams =>
          rparams._1 -> fhirResultParameterResolver.resolveSummaryParameter(rparams._1, rparams._2)
        )
    val sortingFields =
      resultParameters
        .map(rparams =>
          rparams._1 -> fhirResultParameterResolver.resolveSortingParameters(rparams._1, rparams._2)
        )

    //Filter query parameters for each resource type
    val queryParameters =
      parametersForResourceTypes
        .view
        .mapValues(_.filterNot(_.paramCategory == FHIR_PARAMETER_CATEGORIES.RESULT))

    //If summary is count
    if (summaryFields.exists(_._2.exists(s => s._1 && s._2.isEmpty))) {
      Future
        .sequence(queryParameters.map(rqp => countResources(rqp._1, rqp._2))) //Count the query for each resource type
        .map(counts => counts.sum -> Nil) //and sum them
    } else {
      val queryMap =
        queryParameters
          .map {
            case (rtype, params) => rtype -> constructQueryNew(rtype, params)
          }
          .toMap

      queryResourcesDirectlyFromMultipleResourceTypes(queryMap, count, page, sortingFields, summaryFields, excludeExtraParams, needTotal)
    }
  }

  /**
   * Search FHIR resources of a specific Resource Type with given query
   *
   * @param rtype                      Resource type
   * @param queryParams                Parsed FHIR parameters
   * @param count                      FHIR _count
   * @param page                       FHIR _page
   * @param sortingFields              Sorting params their sort direction and field paths and target types e.g. date, 1, Seq((effectiveDateTime, DateTime), (effectiveInstant, Instant))
   * @param elementsIncludedOrExcluded Element paths to specifically include or exclude within the resource; first element true -> include, false -> exclude
   * @param excludeExtraFields         If true extra onFhir elements are excluded from the resource
   * @param needTotal                  If false, the total number of matched resources is not returned, instead -1 is returned
   * @return Number of Total resources and the resulting resources (due to paging only a subset can be returned)
   */
  def queryResources(rtype: String,
                     queryParams: List[Parameter] = List.empty,
                     count: Int = -1, page: Int = 1,
                     sortingFields: Seq[(String, Int, Seq[(String, String)])] = Seq.empty,
                     elementsIncludedOrExcluded: Option[(Boolean, Set[String])] = None,
                     excludeExtraFields: Boolean = false,
                     needTotal: Boolean = true
                    )(implicit transactionSession: Option[TransactionSession] = None): Future[(Long, Seq[Resource])] = {

    //Construct the MongoDB query and filtering stages if any
    val (finalQuery, aggFilterStages) = constructQueryNew(rtype, queryParams)
    queryResourcesDirectly(rtype, finalQuery, aggFilterStages, count, page, sortingFields, elementsIncludedOrExcluded, excludeExtraFields, needTotal)
  }

  /**
   *
   * Search FHIR resources of a specific Resource Type with given query
   *
   * @param rtype                      Resource type
   * @param queryParams                Parsed FHIR parameters
   * @param count                      FHIR _count
   * @param offset                     Pagination offsets and true if search after or false if search before
   * @param sortingFields              Sorting params their sort direction and field paths and target types e.g. date, 1, Seq((effectiveDateTime, DateTime), (effectiveInstant, Instant))
   * @param elementsIncludedOrExcluded Element paths to specifically include or exclude within the resource; first element true -> include, false -> exclude
   * @param excludeExtraFields         If true extra onFhir elements are excluded from the resource
   * @param needTotal                  If false, the total number of matched resources is not returned, instead -1 is returned
   * @return Number of Total resources and the resulting resources (due to paging only a subset can be returned)
   * @return
   */
  def queryResourcesWithOffsetPagination(rtype: String,
                                         queryParams: List[Parameter] = List.empty,
                                         count: Int = -1,
                                         offset: (Seq[String], Boolean),
                                         sortingFields: Seq[(String, Int, Seq[(String, String)])] = Seq.empty,
                                         elementsIncludedOrExcluded: Option[(Boolean, Set[String])] = None,
                                         excludeExtraFields: Boolean = false,
                                         needTotal: Boolean = true
                                        )(implicit transactionSession: Option[TransactionSession] = None): Future[(Long, Seq[Resource], Seq[String], Seq[String])] = {
    val (finalQuery, filteringStages) = constructQueryNew(rtype, queryParams)
    //Run the search
<<<<<<< HEAD
    constructQuery(rtype, queryParams).flatMap {
      //If there is no query, although there are parameters
      case None if queryParams.nonEmpty => Future.apply((0L, Nil, Nil, Nil))
      //Otherwise run it
      case finalQuery =>
        val offsetOpt = if(!offset._1.exists(_ != "")) None else Some(offset)
        queryResourcesDirectlyWithOffsetPagination(rtype, finalQuery, count, offsetOpt, sortingFields, elementsIncludedOrExcluded, excludeExtraFields, needTotal)
    }
=======
    val offsetOpt = if (!offset._1.exists(_ != "")) None else Some(offset)
    queryResourcesDirectlyWithOffsetPagination(rtype, finalQuery, filteringStages, count, offsetOpt, sortingFields, elementsIncludedOrExcluded, excludeExtraFields, needTotal)
>>>>>>> a7d684ae
  }

  /**
   * Search FHIR resources of a specific Resource Type with given query
   *
   * @param rtype                      Resource type
   * @param query                      Mongo query
   * @param count                      Number of resources to return
   * @param page                       Page to return
   * @param sortingFields              Sorting fields (param name, sorting direction, path and target resource type
   * @param elementsIncludedOrExcluded Elements to include or exclude
   * @param excludeExtraFields         If true, extra fields are cleared
   * @param needTotal                  If total number of results is needed at the response
   * @return
   */
  def queryResourcesDirectly(rtype: String,
                             query: Option[Bson] = None,
                             filteringStages: Seq[Bson] = Nil,
                             count: Int = -1,
                             page: Int = 1,
                             sortingFields: Seq[(String, Int, Seq[(String, String)])] = Seq.empty,
                             elementsIncludedOrExcluded: Option[(Boolean, Set[String])] = None,
                             excludeExtraFields: Boolean = false,
                             needTotal: Boolean = true)(implicit transactionSession: Option[TransactionSession] = None): Future[(Long, Seq[Resource])] = {

    val sortingPaths = constructFinalSortingPaths(sortingFields)

    for {
      total <- if (needTotal) DocumentManager.countDocuments(rtype, query, filteringStages) else Future.apply(-1L) //If they don't need total number, just return -1 for it
      resultResources <-
        DocumentManager
          .searchDocuments(rtype, query, filteringStages, count, page, sortingPaths, elementsIncludedOrExcluded, excludeExtraFields)
          .map(_.map(_.fromBson))
    } yield total -> resultResources
  }

  /**
   *
   * @param rtype                      Resource type
   * @param query                      Mongo query
   * @param count                      Number of resources to return
   * @param offset                     Pagination offsets and true if search after or false if search before
   * @param sortingFields              Sorting fields (param name, sorting direction, path and target resource type
   * @param elementsIncludedOrExcluded Elements to include or exclude
   * @param excludeExtraFields         If true, extra fields are cleared
   * @param needTotal                  If total number of results is needed at the response
   * @return
   */
  def queryResourcesDirectlyWithOffsetPagination(rtype: String,
                                                 query: Option[Bson] = None,
                                                 filteringStages: Seq[Bson] = Nil,
                                                 count: Int = -1,
                                                 offset: Option[(Seq[String], Boolean)],
                                                 sortingFields: Seq[(String, Int, Seq[(String, String)])] = Seq.empty,
                                                 elementsIncludedOrExcluded: Option[(Boolean, Set[String])] = None,
                                                 excludeExtraFields: Boolean = false,
                                                 needTotal: Boolean = true)(implicit transactionSession: Option[TransactionSession] = None): Future[(Long, Seq[Resource], Seq[String], Seq[String])] = {

    val sortingPaths = constructFinalSortingPaths(sortingFields)

    for {
      total <- if (needTotal) DocumentManager.countDocuments(rtype, query, filteringStages) else Future.apply(-1L) //If they don't need total number, just return -1 for it
      resultResources <-
        DocumentManager
          .searchDocumentsWithOffset(rtype, query, filteringStages, count, offset, sortingPaths, elementsIncludedOrExcluded, excludeExtraFields)
          .map {
            case (previousOffset, nextOffset, docs) => (previousOffset, nextOffset, docs.map(_.fromBson))
          }
    } yield (total, resultResources._3, resultResources._1, resultResources._2)
  }

  /**
   * Search FHIR resources from multiple resource types
   *
   * @param queries                    Queries for each resource type i.e. resourceType -> (Main filter, filtering aggregation phases)
   * @param count                      Number of resources to return
   * @param page                       Page to return
   * @param sortingFields              Sorting fields (param name, sorting direction, path and target data type) for each resource type
   * @param elementsIncludedOrExcluded Elements to include or exclude for each resource type
   * @param excludeExtraFields         If true, extra fields are cleared
   * @param needTotal                  If total number of results is needed at the response
   * @param transactionSession         If part of a transaction, the transaction session
   * @return
   */
  def queryResourcesDirectlyFromMultipleResourceTypes(queries: Map[String, (Option[Bson], Seq[Bson])],
                                                      count: Int = -1, page: Int = 1,
                                                      sortingFields: Map[String, Seq[(String, Int, Seq[(String, String)])]],
                                                      elementsIncludedOrExcluded: Map[String, Option[(Boolean, Set[String])]],
                                                      excludeExtraFields: Boolean = false,
                                                      needTotal: Boolean = true
                                                     )(implicit transactionSession: Option[TransactionSession] = None): Future[(Long, Seq[Resource])] = {

    val sortingPaths = sortingFields.map(sf => sf._1 -> constructFinalSortingPaths(sf._2))
    for {
      total <- if (needTotal) DocumentManager.countDocumentsFromMultipleCollections(queries) else Future.apply(-1L) //If they don't need total number, just return -1 for it
      resultResources <-
        DocumentManager
          .searchDocumentsFromMultipleCollection(queries, count, page, sortingPaths, elementsIncludedOrExcluded, excludeExtraFields)
          .map(_.map(_.fromBson))
    } yield total -> resultResources
  }

  /**
   * Execute the given query and return last or first n resources (based on sorting params) for each group determined by groupByParams
   * e.g. Query the last 3 observations for each observation code given in the query of a given patient
   *
   * @param rtype              Resource type to query
   * @param parameters         FHIR Search parameters e.g. ?subject=Patient/...&code=1235-4,35864-7,65668-8
   * @param sortingParams      Sorting FHIR search parameters to sort the results for last or first n selection e.g. date
   * @param groupByParams      FHIR search parameters to indicate the group by expression e.g. code
   * @param lastOrFirstN       Number of last/first results to return for each group;
   *                            - negative value means last e.g -2 --> last 2
   *                            - positive value means first e.g. 3 --> first 3
   * @param excludeExtraFields If true, extra fields are cleared
   * @param transactionSession Session if this is part of a transaction
   * @return Bucket keys and results for each group , all included or revincluded resources
   */
  def searchLastOrFirstNResources(rtype: String,
                                  parameters: List[Parameter] = List.empty,
                                  sortingParams: List[String],
                                  groupByParams: List[String],
                                  lastOrFirstN: Int = -1,
                                  excludeExtraFields: Boolean = false)(implicit transactionSession: Option[TransactionSession] = None): Future[(Seq[(Map[String, JValue], Seq[Resource])], Seq[Resource])] = {

    if (sortingParams.isEmpty || groupByParams.isEmpty)
      throw new RuntimeException(s"Parameters  sortingFields or groupByParams is empty! They are required for this method 'queryLastOrFirstNResources'")

    //Extract FHIR result parameters
    val resultParameters = parameters.filter(_.paramCategory == FHIR_PARAMETER_CATEGORIES.RESULT)
    //Check _summary param to identify what to include or exclude
    val summaryIncludesOrExcludes = fhirResultParameterResolver.resolveSummaryParameter(rtype, resultParameters)
    //Check _elements param to include further
    val elementsIncludes = fhirResultParameterResolver.resolveElementsParameter(resultParameters)
    //Decide on final includes and excludes
    val finalIncludesOrExcludes = if (elementsIncludes.nonEmpty) Some(true -> elementsIncludes) else summaryIncludesOrExcludes

    //Find out include and revinclude params
    val includeParams = resultParameters.filter(_.name == FHIR_SEARCH_RESULT_PARAMETERS.INCLUDE)
    val revIncludeParams = resultParameters.filter(_.name == FHIR_SEARCH_RESULT_PARAMETERS.REVINCLUDE)

    //other result parameters are ignored as they are not relevant

    //Now others are query parameters
    val queryParams = parameters.filter(_.paramCategory != FHIR_PARAMETER_CATEGORIES.RESULT)

    //Run the search
    val (finalQuery, filteringStages) = constructQueryNew(rtype, queryParams)

    //Find out paths for each sorting parameter
    val finalSortingPaths: Seq[(String, Seq[String])] =
      sortingParams
        .map(sp => fhirConfig.findSupportedSearchParameter(rtype, sp) match {
          case None =>
            throw new UnsupportedParameterException(s"Search parameter $sp is not supported for resource type $rtype, or you can not use it for sorting! Check conformance statement of server!")
          case Some(spConf) =>
            spConf.pname ->
              spConf
                .extractElementPathsAndTargetTypes()
                .flatMap { case (path, ttype) =>
                  SORTING_SUBPATHS
                    .getOrElse(ttype, Seq("")) //Get the subpaths for sorting for the target element type
                    .map(subpath => path + subpath)
                }
        })

    //Construct expressions for groupBy params
    val groupByParamConfs =
      groupByParams
        .map(gbyp =>
          fhirConfig.findSupportedSearchParameter(rtype, gbyp) match {
            case None =>
              throw new UnsupportedParameterException(s"Search parameter $gbyp is not supported for resource type $rtype, or you can not use it for grouping! Check conformance statement of server!")
            case Some(gbypConf) => gbypConf
          }
        )

    val groupByExpressions = AggregationHandler.constructGroupByExpression(groupByParamConfs, parameters)

    //Execute the query and find the matched results
    val fResults =
      DocumentManager
        .searchLastOrFirstNByAggregation(rtype, finalQuery, filteringStages, lastOrFirstN, finalSortingPaths, groupByExpressions, finalIncludesOrExcludes)
        .map(results =>
          results.map(r => {
            val keys =
              groupByParams.map(p =>
                p -> r._1.get(p).get.fromBson
              ).toMap
            keys -> r._2.map(_.fromBson)
          })
        )

    fResults.flatMap(matchedResources =>
      //Handle _include and _revinclude params
      (includeParams, revIncludeParams) match {
        //No _include or _revinclude
        case (Nil, Nil) => Future.apply(matchedResources, Seq.empty)
        //Only _revinclude
        case (Nil, _) =>
          handleRevIncludes(rtype, matchedResources.flatMap(_._2), revIncludeParams)
            .map(revIncludedResources => (matchedResources, revIncludedResources))
        //Only _include
        case (_, Nil) =>
          handleIncludes(rtype, matchedResources.flatMap(_._2), includeParams)
            .map(includedResources => (matchedResources, includedResources))
        //Both
        case (_, _) =>
          val allMatchedResources = matchedResources.flatMap(_._2)
          for {
            includedResources <- handleIncludes(rtype, allMatchedResources, includeParams)
            revIncludedResources <- handleRevIncludes(rtype, allMatchedResources, revIncludeParams)
          } yield (matchedResources, includedResources ++ revIncludedResources)
      }
    )
  }

  /**
   * Construct alternative paths according to FHIR type of the target element
   *
   * @param sortingFields Sorting fields (param name, sorting direction, path and target resource type
   * @return
   */
  private def constructFinalSortingPaths(sortingFields: Seq[(String, Int, Seq[(String, String)])]): Seq[(String, Int, Seq[String])] = {
    sortingFields.map { case (pname, sorder, pathsAndTypes) =>
      (
        pname,
        sorder,
        // Indicate alternative subpaths to sort for the field path
        pathsAndTypes.flatMap { case (path, ttype) =>
          SORTING_SUBPATHS
            .getOrElse(ttype, Seq("")) //Get the subpaths for sorting for the target element type
            .map(subpath => path + subpath)
        }
      )
    }
  }

  /**
   * Count the resources that matched the given query
   *
   * @param rtype       Resource type
   * @param queryParams Parsed FHIR query parameter
   * @return
   */
  def countResources(rtype: String,
                     queryParams: List[Parameter] = List.empty)(implicit transactionSession: Option[TransactionSession] = None): Future[Long] = {
    //Construct query
    val (query, filteringStages) = constructQueryNew(rtype, queryParams)
    DocumentManager.countDocuments(rtype, query, filteringStages)
  }

  /**
   * Construct the final Mongo query and aggregation filtering stages from FHIR parameters
   *
   * @param rtype       Resource type
   * @param queryParams Parsed FHIR query parameter
   * @return
   */
  def constructQueryNew(rtype: String, queryParams: List[Parameter] = List.empty): (Option[Bson], Seq[Bson]) = {
    //Handle Special params TODO
    val specialParamQueries: (Seq[Bson], Seq[Bson]) = getQueryAndFilteringPhasesForSpecialParams(rtype, queryParams.filter(_.paramCategory == FHIR_PARAMETER_CATEGORIES.SPECIAL))
    //Handle Chained Params
    val chainedParamQueries: Seq[Bson] =
      queryParams
        .filter(_.paramCategory == FHIR_PARAMETER_CATEGORIES.CHAINED)
        .flatMap(p => getChainParamStages(rtype, p))

    //Handle Reverse Chained Params
    val revchainedParamQueries: Seq[Bson] =
      queryParams
        .filter(_.paramCategory == FHIR_PARAMETER_CATEGORIES.REVCHAINED)
        .flatMap(p => getReverseChainParamStages(rtype, p))

    //Get valid query parameters for the resource type
    val validQueryParams = fhirConfig.getSupportedParameters(rtype)
<<<<<<< HEAD
    //Construct final query by anding all of them
    fotherQueries.map( otherQueries => {
      //If there are other queries, but some empty it means rejection
      if(otherQueries.exists(_.isEmpty))
       None
      else {
        val normalQueries = queryParams
          .filter(p => p.paramCategory == FHIR_PARAMETER_CATEGORIES.NORMAL || p.paramCategory == FHIR_PARAMETER_CATEGORIES.COMPARTMENT)
          .map(p => {
            p.paramCategory match {
              case FHIR_PARAMETER_CATEGORIES.NORMAL =>
                getResourceQueryBuilder(rtype).constructQueryForNormal(p, validQueryParams.apply(p.name), validQueryParams)
              case FHIR_PARAMETER_CATEGORIES.COMPARTMENT =>
                getResourceQueryBuilder(rtype).constructQueryForCompartment(rtype, p, validQueryParams)
            }
          })
        DocumentManager.andQueries(normalQueries ++ otherQueries.flatten)
      }
    })
=======
    val normalQueries =
      queryParams
        .filter(p => p.paramCategory == FHIR_PARAMETER_CATEGORIES.NORMAL || p.paramCategory == FHIR_PARAMETER_CATEGORIES.COMPARTMENT)
        .map(p => {
          p.paramCategory match {
            case FHIR_PARAMETER_CATEGORIES.NORMAL =>
              ResourceQueryBuilder.constructQueryForNormal(p, validQueryParams.apply(p.name), validQueryParams)
            case FHIR_PARAMETER_CATEGORIES.COMPARTMENT =>
              ResourceQueryBuilder.constructQueryForCompartment(rtype, p, validQueryParams)
          }
        })
    //Merge all the queries and return
    val finalMainQuery = DocumentManager.andQueries(specialParamQueries._1 ++ normalQueries)
    val filteringStages = revchainedParamQueries ++ chainedParamQueries ++ specialParamQueries._2

    finalMainQuery -> filteringStages
>>>>>>> a7d684ae
  }
  /*
    /**
     * Construct the final Mongo query from FHIR parameters
     *
     * @param rtype       Resource type
     * @param queryParams Parsed FHIR query parameter
     * @return None if the query fails (no matching resources) otherwise final Mongo query
     */
    def constructQuery(rtype: String, queryParams: List[Parameter] = List.empty)(implicit transactionSession: Option[TransactionSession] = None): Future[Option[Bson]] = {
      //Handle Special params
      val specialParamQueries: Future[Seq[Option[Bson]]] = handleSpecialParams(rtype, queryParams.filter(_.paramCategory == FHIR_PARAMETER_CATEGORIES.SPECIAL))
      //Handle Chained Params
      val chainedParamQueries: Future[Seq[Option[Bson]]] = Future.sequence(
        queryParams
          .filter(_.paramCategory == FHIR_PARAMETER_CATEGORIES.CHAINED)
          .map(p => handleChainParam(rtype, p))
      )
      //Handle Reverse Chained Params
      val revchainedParamQueries: Future[Seq[Option[Bson]]] = Future.sequence(
        queryParams
          .filter(_.paramCategory == FHIR_PARAMETER_CATEGORIES.REVCHAINED)
          .map(p => handleReverseChainParam(rtype, p))
      )

      //Merge all special query handlings
      val fotherQueries =
        for {
          r1 <- specialParamQueries
          r2 <- chainedParamQueries
          r3 <- revchainedParamQueries
        } yield r1 ++ r2 ++ r3

      //Get valid query parameters for the resource type
      val validQueryParams = fhirConfig.getSupportedParameters(rtype)
      //Construct final query by anding all of them
      fotherQueries.map(otherQueries => {
        //If there are other queries, but some empty it means rejection
        if (otherQueries.exists(_.isEmpty))
          None
        else {
          val normalQueries = queryParams
            .filter(p => p.paramCategory == FHIR_PARAMETER_CATEGORIES.NORMAL || p.paramCategory == FHIR_PARAMETER_CATEGORIES.COMPARTMENT)
            .map(p => {
              p.paramCategory match {
                case FHIR_PARAMETER_CATEGORIES.NORMAL =>
                  ResourceQueryBuilder.constructQueryForNormal(p, validQueryParams.apply(p.name), validQueryParams)
                case FHIR_PARAMETER_CATEGORIES.COMPARTMENT =>
                  ResourceQueryBuilder.constructQueryForCompartment(rtype, p, validQueryParams)
              }
            })
          DocumentManager.andQueries(normalQueries ++ otherQueries.flatten)
        }
      })
    }*/

  /**
   * Handle FHIR _revinclude to return revinclude resources
   *
   * @param rtype            Resource Type
   * @param matchedResources Matched Resources
   * @param revIncludeParams Parsed FHIR _revinclude parameters
   * @return Linked resources
   */
  private def handleRevIncludes(rtype: String, matchedResources: Seq[Resource], revIncludeParams: List[Parameter])(implicit transactionSession: Option[TransactionSession] = None): Future[Seq[Resource]] = {
    //TODO handle :iterate
    //Reference to matched resources and optionally their canonical urls and version
    val matchedResourceReferences: Seq[(String, Option[String], Option[String])] =
    matchedResources.map(mr =>
      (
        rtype + "/" + FHIRUtil.extractIdFromResource(mr),
        FHIRUtil.extractValueOption[String](mr, FHIR_COMMON_FIELDS.URL),
        FHIRUtil.extractValueOption[String](mr, FHIR_COMMON_FIELDS.VERSION)
      )
    )
    Future.sequence({
      val linkedResourcesAndParams: Seq[(String, String)] =
        revIncludeParams
          .flatMap(p => p.valuePrefixList.head match {
            case (linkedResourceType, "*") =>
              fhirConfig.resourceQueryParameters
                .get(linkedResourceType).map(_.toSeq).getOrElse(Nil)
                .filter(sp => sp._2.ptype == FHIR_PARAMETER_TYPES.REFERENCE)
                .map(p => linkedResourceType -> p._1)
            case (linkedResourceType, linkParam) =>
              Seq(linkedResourceType -> linkParam)
          })

      linkedResourcesAndParams.map {
        case (linkedResourceType, linkParam) =>
          val searchParameterConf = fhirConfig.findSupportedSearchParameter(linkedResourceType, linkParam).get
          val query = getResourceQueryBuilder(linkedResourceType).constructQueryForRevInclude(matchedResourceReferences, searchParameterConf)
          DocumentManager
            .searchDocuments(linkedResourceType, Some(query), Nil)
            .map(_.map(_.fromBson))
      }
    }).map(_.flatten)
  }


  /**
   * Handle FHIR _include to return to be included resources
   *
   * @param rtype            Resource Type
   * @param matchedResources Matched Resources
   * @param includeParams    parsed _include params
   * @return Included resources
   */
  private def handleIncludes(rtype: String, matchedResources: Seq[Resource], includeParams: List[Parameter])(implicit transactionSession: Option[TransactionSession] = None): Future[Seq[Resource]] = {
    val matchedResourceMap = Map(rtype ->
      matchedResources
        .map(mr => extractIdVersionIdAndCanonicalUrl(mr))
    )

    //Execute iterations
    executeIncludeIteration(rtype, matchedResourceMap, matchedResources, includeParams)
  }

  /**
   * Recuresivly handle _include iterates
   *
   * @param rtype         Resource type
   * @param allResources  All resources compiled until now (Resource type, resource id, canonical url)
   * @param newResources  new resources returned at the last iteration
   * @param includeParams Include parameters
   * @return
   */
  private def executeIncludeIteration(rtype: String, allResources: Map[String, Seq[(String, Long, Option[String])]], newResources: Seq[Resource], includeParams: List[Parameter])(implicit transactionSession: Option[TransactionSession] = None): Future[Seq[Resource]] = {
    val newResourceMap =
      newResources
        .map(mr => (rtype -> FHIRUtil.extractIdFromResource(mr)) -> mr).toMap
    //First execute single iteration includes (include without :iterate
    val includes: Map[String, Set[FhirReference]] = //ResourceType -> References to include
      includeParams
        .filter(_.valuePrefixList.head._1 == rtype) //Filter related include params
        .flatMap(p => findIncludeResources(allResources, newResourceMap, p))
        .groupBy(_._1)
        .map(g => g._1 -> g._2.map(_._2).toSet)

    //If there is nothing to include, return
    if (includes.isEmpty)
      return Future.apply(Seq.empty)
    //Retrieve the resources
    val fincludedResources: Future[Seq[(String, Seq[Resource])]] =
      Future.sequence(
        includes.map {
          case (rtype, includeSet) =>
            searchForIncludeSet(rtype, includeSet)
              .map(r => rtype -> r)
        }.toSeq
      ) //Convert them to resources

    //Now we go on iterated include params
    val iteratedIncludeParams = includeParams.filter(_.suffix == ":iterate")
    fincludedResources flatMap (includedResources => {
      //If there is no include, or no parameter with iterate
      if (includedResources.isEmpty || iteratedIncludeParams.isEmpty)
        Future.apply(includedResources.flatMap(_._2))
      else {
        val newIncludedResources = includedResources.map(ir => ir._1 -> ir._2.map(r => extractIdVersionIdAndCanonicalUrl(r))).toMap
        val newAllResources = mergeAllResources(allResources, newIncludedResources)
        Future.sequence(
          //Run iteration recursively for each ResourceType, run iterations only on new resources
          includedResources.map(ir => executeIncludeIteration(ir._1, newAllResources, ir._2, iteratedIncludeParams))
        ).map(includedResources.flatMap(_._2) ++ _.flatten) //And merge all included resources
      }
    })
  }

  /**
   * Merge resources
   *
   * @param allResources All resources until now (resource type -> Seq(rid, version, canonical url))
   * @param newResources New resources included
   * @return
   */
  private def mergeAllResources(allResources: Map[String, Seq[(String, Long, Option[String])]], newResources: Map[String, Seq[(String, Long, Option[String])]]) = {
    (allResources.toSeq ++ newResources.toSeq)
      .groupMap(_._1)(_._2)
      .map(g => g._1 -> g._2.flatten)

  }

  /**
   * Extract id, version id and optional url of the resource
   *
   * @param mr Matched/included resource
   * @return
   */
  private def extractIdVersionIdAndCanonicalUrl(mr: Resource) =
    (FHIRUtil.extractIdFromResource(mr), FHIRUtil.extractVersionFromResource(mr), FHIRUtil.extractValueOption[String](mr, FHIR_COMMON_FIELDS.URL))


  /**
   * Search resources with given ids or canonical urls
   *
   * @param rtype      Resource type
   * @param includeSet Set of ids and/or canonical urls
   * @return
   */
  private def searchForIncludeSet(rtype: String, includeSet: Set[FhirReference]): Future[Seq[Resource]] = {
    var canonicalReferences =
      includeSet
        .filter(_.isInstanceOf[FhirCanonicalReference])
        .map(_.asInstanceOf[FhirCanonicalReference])

    val literalReferences =
      includeSet.filter(_.isInstanceOf[FhirLiteralReference]).map(_.asInstanceOf[FhirLiteralReference]) ++
        canonicalReferences.filter(_.url == "").map(cr => FhirLiteralReference(None, cr.rtype, cr.rid, None)) //Add canonical ones that are literal references
    //Remove the ones that are not actually canonical url
    canonicalReferences = canonicalReferences.filterNot(_.url == "")

    val resolvedCanonicalRefs =
      if (canonicalReferences.nonEmpty)
        resolveCanonicalReferences(rtype, canonicalReferences)
      else
        Future.apply(Nil)

    val resolvedLiteralrefs =
      if (literalReferences.nonEmpty)
        resolveLiteralReferences(rtype, literalReferences)
      else
        Future.apply(Nil)

    for {
      nrefs <- resolvedCanonicalRefs
      crefs <- resolvedLiteralrefs
    } yield getDistinctResources(nrefs ++ crefs)
  }

  def getDistinctResources(resources: Seq[Resource]): Seq[Resource] = {
    resources
      .map(r => (FHIRUtil.extractIdFromResource(r), FHIRUtil.extractVersionFromResource(r)) -> r)
      .groupBy(_._1)
      .values.map(_.head._2).toSeq
  }

  /**
   * Search with given canonical urls
   *
   * @param rtype         Resource type to search e.g. QuestionnaireResponse
   * @param canonicalRefs Canonical urls to search on url and version e.g. http://example.com/Questionnaire/cgs|1.0
   * @return
   */
<<<<<<< HEAD
  private def resolveCanonicalReferences(rtype:String, canonicalRefs:Set[FhirCanonicalReference]):Future[Seq[Resource]] = {
    val canonicalQuery =
      ReferenceQueryBuilder.getQueryOnCanonicalRefs(canonicalRefs.map(cr => cr.getUrl() -> cr.version).toSeq)

    DocumentManager.searchDocuments(rtype, Some(canonicalQuery))
=======
  private def resolveCanonicalReferences(rtype: String, canonicalRefs: Set[FhirCanonicalReference]): Future[Seq[Resource]] = {
    val canonicalQuery = SearchUtil.canonicalRefQuery(canonicalRefs.map(cr => cr.getUrl() -> cr.version).toSeq)
    DocumentManager.searchDocuments(rtype, Some(canonicalQuery), Nil)
>>>>>>> a7d684ae
      .map(_.map(_.fromBson))
      .map(rs =>
        //Get the latest version of resource for each url (this is required when no version is given in canonical URL)
        rs
          .groupBy(FHIRUtil.extractValue[String](_, FHIR_COMMON_FIELDS.URL))
          .view
          .mapValues(_.sortBy(FHIRUtil.extractValue[String](_, FHIR_COMMON_FIELDS.VERSION).last))
          .values.flatten.toSeq
      )
  }

  /**
   * Resolve literal references all together for given resource type
   *
   * @param rtype       Resource type
   * @param literalRefs Referred resources
   * @return
   */
  private def resolveLiteralReferences(rtype: String, literalRefs: Set[FhirLiteralReference]): Future[Seq[Resource]] = {
    val literalReferencesWithVersion = literalRefs.filter(_.version.isDefined)
    val literalReferencesWithoutVersion = literalRefs.filter(_.version.isEmpty)

    val resolvedResourcesWithoutVersion =
      if (literalReferencesWithoutVersion.nonEmpty)
        getResourcesWithIds(rtype, literalReferencesWithoutVersion.map(lr => lr.rid))
      else
        Future.apply(Nil)

    val resolvedResourcesWithVersion =
      if (literalReferencesWithVersion.nonEmpty)
        Future.sequence(
          literalReferencesWithVersion.toSeq.map(lr => getResource(rtype, lr.rid, lr.version))
        ).map(_.flatten)
      else
        Future.apply(Nil)

    for {
      nrefs <- resolvedResourcesWithoutVersion
      crefs <- resolvedResourcesWithVersion
    } yield nrefs ++ crefs
  }


  /**
   * Find to be included resources based on the matched resources and the _include parameter
   *
   * @param allResources     All resources included until now (Resource Type, Resource id, Version Id, Canonical Url)
   * @param matchedResources Matched Resources (Resource Type, Rid) -> Resource content
   * @param parameter        Parsed _include parameter
   * @return Set of included resources as ResourceType and Rid
   */
  private def findIncludeResources(allResources: Map[String, Seq[(String, Long, Option[String])]], matchedResources: Map[(String, String), Resource], parameter: Parameter): Set[(String, FhirReference)] = {
    //Target resource type to include
    val targetResourceType = if (parameter.paramType == "") None else Some(parameter.paramType)

    //For all inclusions in this parameter
    parameter.valuePrefixList.flatMap {
      case (includeResourceType, includeParam) =>
        //Find parameter configuration
        val refParamConf = fhirConfig.findSupportedSearchParameter(includeResourceType, includeParam)
        //Find the path to the FHIR Reference elements and its target type (either Reference or canonical)
        val refPathAndTargetType: Option[(String, String)] =
          refParamConf.flatMap(pconf => {
            if (targetResourceType.forall(t => pconf.targets.contains(t) || pconf.targets.contains(FHIR_DATA_TYPES.RESOURCE)))
              Some(pconf.extractElementPaths().head -> pconf.targetTypes.head)
            else
              None
          })

        (refPathAndTargetType: @unchecked) match {
          case None => Nil
          //If target type is a reference
          case Some((refPath, FHIR_DATA_TYPES.REFERENCE)) =>
            //Extract type and ids
            val resourcesToInclude =
              matchedResources
                .filter(_._1._1 == includeResourceType) //Only evaluate the resources with the specified type
                .flatMap(mresource =>
                  FHIRUtil
                    .applySearchParameterPath(refPath, mresource._2) //Extract Reference values
                    .map(FHIRUtil.parseReference) //Parse the literal or contained resource reference
                    .filter(_.isInstanceOf[FhirLiteralReference])
                    .map(_.asInstanceOf[FhirLiteralReference])
                )
                .filter(flr => flr.url.forall(_ == OnfhirConfig.fhirRootUrl)) //Only get the ones that are persistent inside our repository for now
                .map(_.copy(url = None)) //clear url so that when converted to Set we really have unique references
                .toSet
                .filter(flr => targetResourceType.forall(_ == flr.rtype)) //Only get the ones that are compliant with expected target type
                .filter(flr => !allResources.getOrElse(flr.rtype, Nil).exists(ar => ar._1 == flr.rid && flr.version.forall(_ == ar._2.toString))) //take difference with existent ones
                .map(flr => flr.rtype -> flr)

            resourcesToInclude
          //If target type of search parameter is canonical
          case Some((refPath, FHIR_DATA_TYPES.CANONICAL)) =>
            //Extract type and urls
            val resourcesToInclude =
              matchedResources
                .filter(_._1._1 == includeResourceType)
                .flatMap(mresource =>
                  FHIRUtil
                    .applySearchParameterPath(refPath, mresource._2)
                    .map(v => FHIRUtil.parseCanonicalRef(v))
                    .filter {
                      case cr: FhirCanonicalReference => targetResourceType.forall(_ == cr.rtype)
                    }
                    .filterNot {
                      case cr: FhirCanonicalReference => allResources.getOrElse(cr.rtype, Nil).flatMap(_._3).contains(cr.getUrl())
                    }
                )
                .map {
                  case cr: FhirCanonicalReference => cr.rtype -> cr
                }
                .toSet

            resourcesToInclude
        }
    }.toSet
  }

  /**
<<<<<<< HEAD
    * Handle special parameters
    * @param rtype              Resource Type
    * @param specialParameters  Parsed FHIR special parameters
    * @return
    */
  private def handleSpecialParams(rtype:String, specialParameters: List[Parameter])(implicit transactionSession: Option[TransactionSession] = None):Future[Seq[Option[Bson]]] = {
    Future.sequence(
      specialParameters.map(p => p.name match {
        //Search with ids
        case FHIR_SEARCH_SPECIAL_PARAMETERS.ID =>
          Future.apply(Some(getResourceQueryBuilder(rtype).constructQueryForIds(p)))
        //FHIR _list query
        case FHIR_SEARCH_SPECIAL_PARAMETERS.LIST =>
          handleListSearch(rtype, p)
        case FHIR_SEARCH_SPECIAL_PARAMETERS.TEXT | FHIR_SEARCH_SPECIAL_PARAMETERS.CONTENT | FHIR_SEARCH_SPECIAL_PARAMETERS.FILTER =>
          throw new UnsupportedParameterException(s"Parameter ${p.name} is not supported in onFhir.io!")
      })
    )
=======
   * Construct query and aggregation filtering phases
   *
   * @param rtype
   * @param specialParameters
   * @return
   */
  private def getQueryAndFilteringPhasesForSpecialParams(rtype: String, specialParameters: List[Parameter]): (Seq[Bson], Seq[Bson]) = {
    if(specialParameters.isEmpty)
      Nil -> Nil
    else {
      specialParameters
        .map(p => p.name match {
          //Search with ids
          case FHIR_SEARCH_SPECIAL_PARAMETERS.ID =>
            Seq(ResourceQueryBuilder.constructQueryForIds(p)) -> Nil
          //FHIR _list query
          case FHIR_SEARCH_SPECIAL_PARAMETERS.LIST =>
            Nil -> getFilteringPhasesForListSearch(rtype, p)
          case FHIR_SEARCH_SPECIAL_PARAMETERS.TEXT | FHIR_SEARCH_SPECIAL_PARAMETERS.CONTENT | FHIR_SEARCH_SPECIAL_PARAMETERS.FILTER =>
            throw new UnsupportedParameterException(s"Parameter ${p.name} is not supported in onFhir.io!")
        })
        .reduce((s1, s2) => (s1._1 ++ s2._1) -> (s1._2 ++ s2._2))
    }
>>>>>>> a7d684ae
  }

  /**
   * Return the Mongodb Aggregation pipeline phases to handle _list search
   *
   * @param rtype     Resource type we are searching on
   * @param parameter Parsed parameter expression
   * @return
   */
  def getFilteringPhasesForListSearch(rtype: String, parameter: Parameter): Seq[Bson] = {
    val listIds = parameter.valuePrefixList.map(_._2)
    if (listIds.exists(_.startsWith("$")))
      throw new UnsupportedParameterException("Parameter _list is not supported for $current-* like queries!")

    val lookupPhase =
      AggregationUtil
        .constructLookupPhaseExpression(
          col = "List",
          localFieldPath = "id",
          foreignFieldPath = "entry.item.reference.__rid", //Match id of resource with the List.entry.item.reference
          letVariablePathMap = Map("rid" -> "id"), //We will use these again for comparison
          pipeline =
            Seq(
              Aggregates.`match`(Filters.in("id", listIds: _*)).toBsonDocument, //Only with given List(s)
              Aggregates.unwind("$entry").toBsonDocument, //Unwind the entry array
              Aggregates.`match`(
                Filters.expr(Filters.and(
                  AggregationUtil.constructAggEqual(BsonString("$entry.item.reference.__rtype"), BsonString(rtype)),
                  AggregationUtil.constructAggEqual(BsonString("$entry.item.reference.__rid"), BsonString("$$rid")),
                  AggregationUtil.constructAggNotEqual(BsonString("$entry.deleted"), BsonBoolean(true))
                ))).toBsonDocument,
              Aggregates.count("count").toBsonDocument //Count the matched items
            ),
          as = "_list"
        )
    //Filter the ones that has at least one matching
    val checkPhase = Aggregates.filter(Filters.gt("_list.count", 0))
    val deletionOfExtraField = Aggregates.project(Projections.exclude("_list"))
    Seq(lookupPhase, checkPhase, deletionOfExtraField)
  }
  /*
    /**
     * Handle special parameters
     *
     * @param rtype             Resource Type
     * @param specialParameters Parsed FHIR special parameters
     * @return
     */
    private def handleSpecialParams(rtype: String, specialParameters: List[Parameter])(implicit transactionSession: Option[TransactionSession] = None): Future[Seq[Option[Bson]]] = {
      Future.sequence(
        specialParameters.map(p => p.name match {
          //Search with ids
          case FHIR_SEARCH_SPECIAL_PARAMETERS.ID =>
            Future.apply(Some(ResourceQueryBuilder.constructQueryForIds(p)))
          //FHIR _list query
          case FHIR_SEARCH_SPECIAL_PARAMETERS.LIST =>
            handleListSearch(rtype, p)
          case FHIR_SEARCH_SPECIAL_PARAMETERS.TEXT | FHIR_SEARCH_SPECIAL_PARAMETERS.CONTENT | FHIR_SEARCH_SPECIAL_PARAMETERS.FILTER =>
            throw new UnsupportedParameterException(s"Parameter ${p.name} is not supported in onFhir.io!")
        })
      )
    }

    /**
     * FHIR _list search
     *
     * @param rtype     Resource Type
     * @param parameter Parsed parameter
     * @return
     */
    private def handleListSearch(rtype: String, parameter: Parameter)(implicit transactionSession: Option[TransactionSession] = None): Future[Option[Bson]] = {
      val listId = parameter.valuePrefixList.map(_._2).head
      listId match {
        case currentInd if currentInd.startsWith("$") => throw new UnsupportedParameterException("Parameter _list is not supported for $current-* like queries!")
        case lid =>
          //Try to retrieve the list
          DocumentManager
            .getDocument("List", lid, includingOrExcludingFields = Some(true -> Set("entry.item"))) //Retrieve the List document with given id (only item reference elements)
            .map(_.map(_.fromBson))
            .map(r => r.map(FHIRUtil.extractReferences("entry.item", _))) //extract the references
            .map(_.map(_.map(FHIRUtil.parseReferenceValue))) //Parse the references
            .map(_.map(parsedRefs =>
              parsedRefs
                .filter(_._1.forall(_ == OnfhirConfig.fhirRootUrl)) //Only the references in our server
                .filter(_._2 == rtype) //Only the ones refering the given resource type)
                .map(_._3) //Get resource id
                .toSet
            ))
            .map(_.map(DocumentManager.ridsQuery)) // Construct the query
      }
    }*/

  /**
   * Construct the Mongodb filtering aggregation phases for reverse chain param
   *
   * @param rtype     Resource type that we are searching on
   * @param parameter Parsed parameter
   * @return
   */
  private def getReverseChainParamStages(rtype: String, parameter: Parameter): Seq[Bson] = {
    //Get the resource type to query (the end of revchain)
    //e.g. Patient?_has:Observation:patient:code=...
    //e.g. Patient?_has:Observation:patient:_has:AuditEvent:entity:agent=MyUserId
    //e.g. Practitioner?_has:Patient:general-practitioner:_has:Observation:patient:code=http://loinc.org|15074-8
    val rtypeToQuery = parameter.chain.last._1
    val searchParameterConf = fhirConfig.findSupportedSearchParameter(rtypeToQuery, parameter.name)
    if (searchParameterConf.isEmpty)
      throw new UnsupportedParameterException(s"Parameter ${parameter.name} is not supported on $rtypeToQuery within '_has' query!")

    //Construct the Query on the leaf of chain to find the resource references
<<<<<<< HEAD
    val query = getResourceQueryBuilder(rtypeToQuery).constructQueryForNormal(parameter, searchParameterConf.get, fhirConfig.getSupportedParameters(rtypeToQuery))
    //Find the path of reference
    val chainParameterConf = fhirConfig.findSupportedSearchParameter(rtypeToQuery, parameter.chain.last._2)
    if(chainParameterConf.isEmpty)
      throw new UnsupportedParameterException(s"Parameter ${parameter.chain.last._2} is not supported on $rtypeToQuery within '_has' query!")

    //Find the paths of reference element to return
    val referencePaths = chainParameterConf.get.extractElementPaths().toSet
    //Run query but only return the references on chain parameter
    var fresourceReferences = DocumentManager
      .searchDocuments(rtypeToQuery, Some(query), includingOrExcludingFields = Some(true -> referencePaths))
      .map(_.map(_.fromBson))
      .map(
        _.flatMap(r =>
          referencePaths.flatMap(rpath => FHIRUtil.extractReferences(rpath, r))
        )
      )
=======
    val query = ResourceQueryBuilder.constructQueryForNormal(parameter, searchParameterConf.get, fhirConfig.getSupportedParameters(rtypeToQuery))
>>>>>>> a7d684ae

    var previousPrefix: Option[String] = None
    val chainLookupPhases =
      parameter.chain
        .dropRight(1)
        .map {
          //e.g. (Patient, general-practitioner)
          case (c1rtype, c1param) =>
            val chainedSearchParamConf = fhirConfig.findSupportedSearchParameter(c1rtype, c1param)
            if (chainedSearchParamConf.isEmpty || chainedSearchParamConf.get.ptype != FHIR_PARAMETER_TYPES.REFERENCE)
              throw new UnsupportedParameterException(s"Parameter $c1param is not supported on $c1rtype or cannot be used for chaining!")
            //Get chained reference path for resource identifier that is chained
            // e.g. Patient --> generalPractitioner.reference.__rid
            val chainedPath = chainedSearchParamConf.get.extractElementPaths().head + ".reference.__rid"
            val idPath = previousPrefix.map(p => p + ".").getOrElse("") + "id"
            //Set previous resource type and prefix
            previousPrefix = Some(s"${c1rtype}_$c1param")
            //Construct the $lookup expression for chaining
            //e.g. { $lookup: {
            //  from: "Patient",
            //  localField: "id",
            //  foreignField: "generalPractitioner.reference.__rid",
            //  pipeline: [
            //    {
            //      $project: {"id": 1}
            //    }
            //  ],
            //  as: "Patient_general-practitioner",
            //}}
            AggregationUtil
              .constructLookupPhaseExpression(c1rtype, idPath, chainedPath, Seq(Aggregates.project(Projections.include("id")).toBsonDocument), s"${c1rtype}_$c1param")
        }

    //Leaf lookup e.g. (Observation, patient)
    val (crtype, cparam) = parameter.chain.last
    val chainedSearchParamConf = fhirConfig.findSupportedSearchParameter(crtype, cparam)
    if(chainedSearchParamConf.isEmpty)
      throw new UnsupportedParameterException(s"Parameter $cparam is not supported on $crtype or cannot be used for reverse chaining!")
    val chainedPath = chainedSearchParamConf.get.extractElementPaths().head + ".reference.__rid"
    val idPath = previousPrefix.map(p => p + ".").getOrElse("") + "id"
    //Construct last lookup phase for leaf
    //e.g.{
    //  from: "Observation",
    //  localField: "Patient_general-practitioner.id",
    //  foreignField: "subject.reference.__rid",
    //  pipeline: [
    //    {
    //      $match: { code.coding.code: "..." },
    //    },
    //    {
    //      $project: { _id: 1 },
    //    },
    //  ],
    //  as: "Observation_patient",
    //}
    val leafLookupPhases = Seq(
      AggregationUtil
        .constructLookupPhaseExpression(crtype, idPath, chainedPath, Seq(Aggregates.`match`(query).toBsonDocument, Aggregates.project(Projections.include("_id")).toBsonDocument), s"${crtype}_$cparam"),
      Aggregates.filter(AggregationUtil.constructGreaterThanSizeExpression(s"${crtype}_$cparam", 0)) //At least one resource should satisfy
    )

    val chainPhases: Seq[Bson] =
      chainLookupPhases ++ leafLookupPhases :+
        Aggregates.project(Projections.exclude(parameter.chain.map(c => s"${c._1}_${c._2}"): _*)) //Exclude the added fields in lookup phases


    chainPhases
  }
  /*
    /**
     * Handle FHIR _has search (Reverse chain)
     *
     * @param rtype     Resource Type to search
     * @param parameter Parsed parameter
     * @return
     */
    private def handleReverseChainParam(rtype: String, parameter: Parameter)(implicit transactionSession: Option[TransactionSession] = None): Future[Option[Bson]] = {
      //Get the resource type to query (the end of revchain)
      //e.g. Patient?_has:Observation:patient:_has:AuditEvent:entity:agent=MyUserId
      val rtypeToQuery = parameter.chain.last._1
      val searchParameterConf = fhirConfig.findSupportedSearchParameter(rtypeToQuery, parameter.name)
      if (searchParameterConf.isEmpty)
        throw new UnsupportedParameterException(s"Parameter ${parameter.name} is not supported on $rtypeToQuery within '_has' query!")

      //Construct the Query on the leaf of chain to find the resource references
      val query = ResourceQueryBuilder.constructQueryForNormal(parameter, searchParameterConf.get, fhirConfig.getSupportedParameters(rtypeToQuery))
      //Find the path of reference
      val chainParameterConf = fhirConfig.findSupportedSearchParameter(rtypeToQuery, parameter.chain.last._2)
      if (chainParameterConf.isEmpty)
        throw new UnsupportedParameterException(s"Parameter ${parameter.chain.last._2} is not supported on $rtypeToQuery within '_has' query!")

      //Find the paths of reference element to return
      val referencePaths = chainParameterConf.get.extractElementPaths().toSet
      //Run query but only return the references on chain parameter
      var fresourceReferences = DocumentManager
        .searchDocuments(rtypeToQuery, Some(query), includingOrExcludingFields = Some(true -> referencePaths))
        .map(_.map(_.fromBson))
        .map(
          _.flatMap(r =>
            referencePaths.flatMap(rpath => FHIRUtil.extractReferences(rpath, r))
          )
        )

      // Come from deep in revchain by evaluating from right
      fresourceReferences =
        parameter.chain
          .dropRight(1) // We already evaluate the last one
          .foldRight(fresourceReferences)(findResourceReferencesInResources)

      fresourceReferences.map {
        case Nil => None //No such resource
        case references =>
          val rids = references
            .map(FHIRUtil.parseReferenceValue) //Parse the reference value
            .filter(_._1.forall(_ == OnfhirConfig.fhirRootUrl)) //Only the references in our server
            .filter(_._2 == rtype) //Only the ones refering the given resource type
            .map(_._3)
            .toSet
          //Return the query
          Some(DocumentManager.ridsQuery(rids))
      }
    }


    /** *
     * Within the given resources (by references)  find resource references within the given parameter
     *
     * @param rtypeAndChainParamName Resource Type and Chain Parameter Name
     * @param freferences            References to the resources that search will be on
     * @return
     */
    private def findResourceReferencesInResources(rtypeAndChainParamName: (String, String), freferences: Future[Seq[String]])(implicit transactionSession: Option[TransactionSession] = None): Future[Seq[String]] = {
      freferences.flatMap(references => {
        val rids =
          references
            .map(FHIRUtil.parseReferenceValue) //Parse the reference value
            .filter(_._1.forall(_ == OnfhirConfig.fhirRootUrl)) //Only the references in our server
            .filter(_._2 == rtypeAndChainParamName._1) //Only the ones refering the given resource type
            .map(_._3)
            .toSet

        //Find the path of reference
        val chainParameterConf = fhirConfig.findSupportedSearchParameter(rtypeAndChainParamName._1, rtypeAndChainParamName._2)
        if (chainParameterConf.isEmpty)
          throw new UnsupportedParameterException(s"Parameter ${rtypeAndChainParamName._2} is not supported on ${rtypeAndChainParamName._1} within '_has' query!")

        //Find the paths of reference element to return
        val referencePaths = chainParameterConf.get.extractElementPaths().toSet
        //Go and get the references inside the given resources
        getResourcesWithIds(rtypeAndChainParamName._1, rids, Some(true -> referencePaths), excludeExtraFields = true)
          .map(
            _.flatMap(r =>
              referencePaths.flatMap(rpath => FHIRUtil.extractReferences(rpath, r))
            )
          )
      })
    }
  */

  /**
   * Return Mongodb Aggregation phases to handle the chain param for filtering
   *
   * @param rtype     Resource type we are running the search on
   * @param parameter Parsed chained parameter
   * @return
   */
  private def getChainParamStages(rtype: String, parameter: Parameter): Seq[Bson] = {
    //Get the resource type to query (the end of chain)
    // e.g. /DiagnosticReport?subject:Patient.name=peter --> chain=List(Patient, subject) --> Patient
    // e.g. /DiagnosticReport?subject:Patient.general-practitioner:Practitioner.name=peter --> chain=List(Patient -> subject, Practitioner -> general-practitioner)
    val rtypeToQuery = parameter.chain.last._1
    val searchParameterConf = fhirConfig.findSupportedSearchParameter(rtypeToQuery, parameter.name)
    if (searchParameterConf.isEmpty)
      throw new UnsupportedParameterException(s"Parameter ${parameter.name} is not supported on $rtypeToQuery within chained query!")

<<<<<<< HEAD
    //Run the Query on the leaf of chain to find the resource references
    val query = getResourceQueryBuilder(rtypeToQuery).constructQueryForNormal(parameter, searchParameterConf.get, fhirConfig.getSupportedParameters(rtypeToQuery))
    var fresourceReferences =
      DocumentManager.searchDocumentsReturnIds(rtypeToQuery, query)
        .map(rids => rids.map(rid => s"$rtypeToQuery/$rid") ) //Only get ids and convert them to references

    //Resource Type chains by references e.g. DiagnosticReport or DiagnosticReport, Patient
    val rtypeChain = rtype +: parameter.chain.map(_._1).dropRight(1)
    //Reference param names chain e.g. subject or subject, general-practitioner
    val refParamChain = parameter.chain.map(_._2)
    //Zip these
    val chain = rtypeChain.zip(refParamChain)
    // Come from deep in chain by evaluating from right
    fresourceReferences = chain.tail.foldRight(fresourceReferences)( findResourceIdsReferingChained)
    //Construct last query
    fresourceReferences.map {
      case Nil => None  //If the chain search result is empty, we don't have exra query
      case refs => Some(constructQueryForChained(chain.head._1, chain.head._2, refs))
    }
  }

  /**
    * Construct query for chained searches
    * @param rtype Resource type
    * @param pname Parameter name
    * @param references All Resource references to search
    * @return
    */
  private def constructQueryForChained(rtype:String, pname:String, references:Seq[String]):Bson = {
    val parameter = Parameter(FHIR_PARAMETER_CATEGORIES.NORMAL, FHIR_PARAMETER_TYPES.REFERENCE, pname, references.map(r => "" -> r))
    val searchParamConf = fhirConfig.findSupportedSearchParameter(rtype, pname)
    if(searchParamConf.isEmpty)
      throw new UnsupportedParameterException(s"Parameter $pname is not supported on $rtype within chained query!")
    getResourceQueryBuilder(rtype).constructQueryForSimpleParameter(parameter, searchParamConf.get)
  }
=======
    //Get the Query on the leaf of chain to find the resource references e.g. Practitioner.name=peter
    val query = ResourceQueryBuilder.constructQueryForNormal(parameter, searchParameterConf.get, fhirConfig.getSupportedParameters(rtypeToQuery))
    //Keep the resource type for each iteration
    var previousResourceType = rtype
    var previousPrefix: Option[String] = None
    val chainLookupPhases =
      parameter.chain
        .sliding(2)
        .filter(_.length == 2) //Eliminate for single chain
        .map(s => s.head -> s.last)
        .map {
          //e.g. (Patient, subject), (Practitioner, general-practitioner)
          case ((c1rtype, c1param), (_, c2param)) =>
            val chainedSearchParamConf = fhirConfig.findSupportedSearchParameter(previousResourceType, c1param)
            if (chainedSearchParamConf.isEmpty || chainedSearchParamConf.get.ptype != FHIR_PARAMETER_TYPES.REFERENCE)
              throw new UnsupportedParameterException(s"Parameter $c1param is not supported on $previousResourceType or cannot be used for chaining!")
            //Get chained reference path for resource identifier that is chained
            // e.g. Observation --> subject.reference.__rid
            val chainedPath = previousPrefix.map(p => p + ".").getOrElse("") + chainedSearchParamConf.get.extractElementPaths().head + ".reference.__rid"

            //Find the next chaining param e.g. general-practitioner
            val chained2SearchParamConf = fhirConfig.findSupportedSearchParameter(c1rtype, c2param)
            if (chainedSearchParamConf.isEmpty || chainedSearchParamConf.get.ptype != FHIR_PARAMETER_TYPES.REFERENCE)
              throw new UnsupportedParameterException(s"Parameter $c2param is not supported on $c1rtype or cannot be used for chaining!")
            //Find the parameter to keep for next chaining e.g. Patient--> generalPractitioner
            val elementToInclude = chained2SearchParamConf.get.extractElementPaths().head.split('.').head
            //Set previous resource type and prefix
            previousResourceType = c1rtype
            previousPrefix = Some(s"${c1rtype}_$c1param")
            //Construct the $lookup expression for chaining
            //e.g. { $lookup: {
            //  from: "Patient",
            //  localField: "subject.reference.__rid",
            //  foreignField: "id",
            //  pipeline: [
            //    {
            //      $project: {"generalPractitioner": 1}
            //    }
            //  ],
            //  as: "Patient_subject",
            //}}
            AggregationUtil
              .constructLookupPhaseExpression(c1rtype, chainedPath, "id", Seq(Aggregates.project(Projections.include(elementToInclude)).toBsonDocument), s"${c1rtype}_$c1param")
        }.toSeq

    //Leaf lookup
    val (crtype, cparam) = parameter.chain.last
    val chainedSearchParamConf = fhirConfig.findSupportedSearchParameter(previousResourceType, cparam)
    if(chainedSearchParamConf.isEmpty)
      throw new UnsupportedParameterException(s"Parameter $cparam is not supported on $previousResourceType or cannot be used for chaining!")

    val chainedPath = previousPrefix.map(p => p + ".").getOrElse("") + chainedSearchParamConf.get.extractElementPaths().head + ".reference.__rid"
    //Construct last lookup phase for leaf
    //e.g.{
    //  from: "Practitioner",
    //  localField: "Patient_subject.generalPractitioner.reference.__rid",
    //  foreignField: "id",
    //  pipeline: [
    //    {
    //      $match: { gender: "male" },
    //    },
    //    {
    //      $project: { _id: 1 },
    //    },
    //  ],
    //  as: "Practitioner_general-practitioner",
    //}
    val leafLookupPhases = Seq(
      AggregationUtil
        .constructLookupPhaseExpression(crtype, chainedPath, "id", Seq(Aggregates.`match`(query).toBsonDocument, Aggregates.project(Projections.include("_id")).toBsonDocument), s"${crtype}_$cparam"),
      Aggregates.filter(AggregationUtil.constructGreaterThanSizeExpression(s"${crtype}_$cparam", 0)) //At least one resource should satisfy
    )
>>>>>>> a7d684ae

    val chainPhases: Seq[Bson] =
      chainLookupPhases ++ leafLookupPhases :+
        Aggregates.project(Projections.exclude(parameter.chain.map(c => s"${c._1}_${c._2}"): _*)) //Exclude the added fields in lookup phases


    chainPhases
  }

  /*
    /**
     * Handle a chain parameter and returns a query indicating this chained search
     *
     * @param rtype     Resource Type to search
     * @param parameter Parsed Chained Parameter definition
     * @return
     */
    private def handleChainParam(rtype: String, parameter: Parameter)(implicit transactionSession: Option[TransactionSession] = None): Future[Option[Bson]] = {
      //Get the resource type to query (the end of chain)
      // e.g. /DiagnosticReport?subject:Patient.name=peter --> chain=List(Patient, subject) --> Patient
      // e.g. /DiagnosticReport?subject:Patient.general-practitioner.name=peter --> chain=List(Patient -> subject, Practitioner -> general-practitioner)
      val rtypeToQuery = parameter.chain.last._1
      val searchParameterConf = fhirConfig.findSupportedSearchParameter(rtypeToQuery, parameter.name)
      if (searchParameterConf.isEmpty)
        throw new UnsupportedParameterException(s"Parameter ${parameter.name} is not supported on $rtypeToQuery within chained query!")

      //Run the Query on the leaf of chain to find the resource references
      val query = ResourceQueryBuilder.constructQueryForNormal(parameter, searchParameterConf.get, fhirConfig.getSupportedParameters(rtypeToQuery))
      var fresourceReferences =
        DocumentManager.searchDocumentsReturnIds(rtypeToQuery, query)
          .map(rids => rids.map(rid => s"$rtypeToQuery/$rid")) //Only get ids and convert them to references

      //Resource Type chains by references e.g. DiagnosticReport or DiagnosticReport, Patient
      val rtypeChain = rtype +: parameter.chain.map(_._1).dropRight(1)
      //Reference param names chain e.g. subject or subject, general-practitioner
      val refParamChain = parameter.chain.map(_._2)
      //Zip these
      val chain = rtypeChain.zip(refParamChain)
      // Come from deep in chain by evaluating from right
      fresourceReferences = chain.tail.foldRight(fresourceReferences)(findResourceIdsReferingChained)
      //Construct last query
      fresourceReferences.map {
        case Nil => None //If the chain search result is empty, we don't have exra query
        case refs => Some(constructQueryForChained(chain.head._1, chain.head._2, refs))
      }
    }

    /**
     * Construct query for chained searches
     *
     * @param rtype      Resource type
     * @param pname      Parameter name
     * @param references All Resource references to search
     * @return
     */
    private def constructQueryForChained(rtype: String, pname: String, references: Seq[String]): Bson = {
      val parameter = Parameter(FHIR_PARAMETER_CATEGORIES.NORMAL, FHIR_PARAMETER_TYPES.REFERENCE, pname, references.map(r => "" -> r))
      val searchParamConf = fhirConfig.findSupportedSearchParameter(rtype, pname)
      if (searchParamConf.isEmpty)
        throw new UnsupportedParameterException(s"Parameter $pname is not supported on $rtype within chained query!")
      ResourceQueryBuilder.constructQueryForSimpleParameter(parameter, searchParamConf.get)
    }

    /**
     * Find resource ids that refer the given resources
     *
     * @param rtypeAndPName Resource Type and reference parameter name to search
     * @param fcids         given resource ids to refer
     * @return
     */
    private def findResourceIdsReferingChained(rtypeAndPName: (String, String), fcids: Future[Seq[String]])(implicit transactionSession: Option[TransactionSession] = None): Future[Seq[String]] = {
      fcids.flatMap(cids => {
        val query = constructQueryForChained(rtypeAndPName._1, rtypeAndPName._2, cids)
        DocumentManager.searchDocumentsReturnIds(rtypeAndPName._1, query)
          .map(rids =>
            rids.map(rid => s"${rtypeAndPName._1}/$rid")
          )
      })
    }*/

  /**
   * Returns a specific version of a resource. If version id is not provided then the current version is return
   *
   * @param rtype                      type of the resource
   * @param id                         id of the resource
   * @param vid                        version id of the resource
   * @param includingOrExcludingFields Elements to include or exclude
   * @param excludeExtraFields         If true exclude extra onfhir appended fields
   * @return a future document for the given resource
   */
  def getResource(rtype: String, id: String, vid: Option[String] = None, includingOrExcludingFields: Option[(Boolean, Set[String])] = None, excludeExtraFields: Boolean = false)(implicit transactionSession: Option[TransactionSession] = None): Future[Option[Resource]] = {
    //Retrieve the document
    DocumentManager
      .getDocument(rtype, id, vid, includingOrExcludingFields, excludeExtraFields)
      .map(
        _.map(_.fromBson)
      )
  }

  /**
   * Check if given resource exist and active (not deleted)
   *
   * @param rtype Resource type
   * @param id    Resource id
   * @return
   */
  def isResourceExist(rtype: String, id: String): Future[Boolean] = {
    DocumentManager
      .getDocument(rtype, id, None, Some(true -> Set.empty), excludeExtraFields = false)
      .map(document =>
        document.map(_.fromBson)
      ).map(resource =>
      resource.exists(r => !FHIRUtil.isDeleted(r))
    )
  }

  /**
   * Get resources with given Id set
   *
   * @param rtype                      Resource type
   * @param rids                       Resource ids
   * @param includingOrExcludingFields Elements to include or exclude
   * @param excludeExtraFields         If true exclude extra fields
   * @return
   */
  def getResourcesWithIds(rtype: String, rids: Set[String], includingOrExcludingFields: Option[(Boolean, Set[String])] = None, excludeExtraFields: Boolean = false)(implicit transactionSession: Option[TransactionSession] = None): Future[Seq[Resource]] = {
    DocumentManager
      .searchDocuments(rtype, Some(DocumentManager.ridsQuery(rids)), Nil, includingOrExcludingFields = includingOrExcludingFields, excludeExtraFields = excludeExtraFields)
      .map(_.map(_.fromBson))
  }

  /**
<<<<<<< HEAD
    * FHIR _since query on history
    * @param since FHIR time to query history
    * @return
    */
  private def sinceQuery(since:String):Bson = {
    DateQueryBuilder.getQueryForTimePoint(
=======
   * FHIR _since query on history
   *
   * @param since FHIR time to query history
   * @return
   */
  private def sinceQuery(since: String): Bson =
    PrefixModifierHandler.dateRangePrefixHandler(
>>>>>>> a7d684ae
      s"${FHIR_COMMON_FIELDS.META}.${FHIR_COMMON_FIELDS.LAST_UPDATED}",
      since,
      FHIR_PREFIXES_MODIFIERS.GREATER_THAN_EQUAL)
  }

  /**
<<<<<<< HEAD
    * FHIR _at query on history
    * @param atTime Time query
    * @return
    */
  private def atQuery(atTime:String):Bson =
    DateQueryBuilder.getQueryForTimePoint(
=======
   * FHIR _at query on history
   *
   * @param atTime Time query
   * @return
   */
  private def atQuery(atTime: String): Bson =
    PrefixModifierHandler.dateRangePrefixHandler(
>>>>>>> a7d684ae
      s"${FHIR_COMMON_FIELDS.META}.${FHIR_COMMON_FIELDS.LAST_UPDATED}",
      atTime,
      FHIR_PREFIXES_MODIFIERS.LESS_THAN)


  /**
   * Get history of a resource type or resource instance (FHIR History interactions)
   *
   * @param rtype            Resource Type
   * @param rid              Resource id
   * @param searchParameters FHIR search parameters for history search
   * @return
   */
  def getResourceHistory(rtype: String, rid: Option[String], searchParameters: List[Parameter])(implicit transactionSession: Option[TransactionSession] = None): Future[(Long, Seq[Resource])] = {
    //Resolve history parameters
    val since = searchParameters.find(_.name == FHIR_SEARCH_RESULT_PARAMETERS.SINCE).map(_.valuePrefixList.head._2)
    val at = searchParameters.find(_.name == FHIR_SEARCH_RESULT_PARAMETERS.AT).map(_.valuePrefixList.head._2)

    val (count, pageOrOffset) = fhirResultParameterResolver.resolveCountPageParameters(searchParameters)
    val page = pageOrOffset match {
      case Left(p) => p
      case Right(_) => throw new NotImplementedError("Offset based pagination is not supported for searching history!")
    }

    val listFilteringStages: Seq[Bson] =
      searchParameters
        .find(_.name == FHIR_SEARCH_SPECIAL_PARAMETERS.LIST)
        .map(p => getFilteringPhasesForListSearch(rtype, p))
        .getOrElse(Nil)

    val result =
      if (at.isDefined) {
        DocumentManager.searchHistoricDocumentsWithAt(rtype, rid, Some(atQuery(at.get)),listFilteringStages, count, page)
      } else {
        DocumentManager.searchHistoricDocuments(rtype, rid, since.map(sinceQuery),listFilteringStages, count, page)
      }

    result
      .map {
        case (total, docs) => total -> docs.map(_.fromBson)
      }
  }

  /**
   * Get the latest status of a resource
   *
   * @param rtype Resource type
   * @param id    Resource id
   * @return Latest Version id, Timestamp, and isDeleted
   */
  def getResourceStatus(rtype: String, id: String): Future[Option[(Long, DateTime, Boolean)]] = {
    DocumentManager
      .getDocument(rtype, id, includingOrExcludingFields = Some(true -> Set.empty))
      .map(
        _.map(_.fromBson)
          .map(resource =>
            (
              FHIRUtil.extractVersionFromResource(resource),
              FHIRUtil.extractLastUpdatedFromResource(resource),
              FHIRUtil.isDeleted(resource)
            )
          )
      )
  }

  /**
   * Creates the given FHIR resource into database
   *
   * @param rtype       Resource type
   * @param resource    FHIR resource
   * @param generatedId If given resource is created with this id, otherwise a uuid is generated
   * @param withUpdate  Indicates if this creation is done by an update operation
   * @return a future indicating the assigned resource id and version and modified time and the resource itself
   */
  def createResource(rtype: String, resource: Resource, generatedId: Option[String] = None, withUpdate: Boolean = false)(implicit transactionSession: Option[TransactionSession] = None): Future[(String, Long, DateTime, Resource)] = {
    //1) set resource version and last update time
    val newVersion = 1L //new version is always 1 for create operation
    val lastModified = Instant.now() //last modified will be "now"
    val newId = generatedId.getOrElse(FHIRUtil.generateResourceId()) //generate an identifier for the new resource
    val resourceWithMeta = FHIRUtil.populateResourceWithMeta(resource, Some(newId), newVersion, lastModified)

    //2) add "current" field with value true (after serializing to json)
    val populatedResource =
      FHIRUtil.populateResourceWithExtraFields(
        resourceWithMeta,
        if (withUpdate) FHIR_METHOD_NAMES.METHOD_PUT else FHIR_METHOD_NAMES.METHOD_POST, //how it is created
        StatusCodes.Created)

    //3) persist the resource
    DocumentManager
      .insertDocument(rtype, Document(populatedResource.toBson))
      .map(_ => resourceCreated(rtype, newId, resourceWithMeta)) //trigger the event
      .map(_ =>
        (newId, newVersion, DateTimeUtil.instantToDateTime(lastModified), resourceWithMeta)
      )
  }

  /**
   * Create the given resources
   *
   * @param rtype     Resource type
   * @param resources Resources to create
   * @return
   */
  def createResources(rtype: String, resources: Map[String, Resource]): Future[Seq[Resource]] = {
    val newVersion = 1L //new version is always 1 for create operation
    val lastModified = Instant.now() //last modified will be "now"
    val resourcesWithMeta = resources.map {
      case (rid, resource) => FHIRUtil.populateResourceWithMeta(resource, Some(rid), newVersion, lastModified)
    }.toSeq

    val populatedDocuments =
      resourcesWithMeta
        .map(r => FHIRUtil.populateResourceWithExtraFields(r, FHIR_METHOD_NAMES.METHOD_POST, StatusCodes.Created))
        .map(r => Document(r.toBson))

    DocumentManager
      .insertDocuments(rtype, populatedDocuments)
      .map(_ => resourcesWithMeta)
  }
  /*
    /**
      * Updates a given FHIR resource
      * @param rtype Resource type
      * @param rid Resource id to update
      * @param resource Updated resource
      * @param previousVersion Previous version id of the resource
      * @param wasDeleted If previously, this was deleted resource
      * @return Latest version, modified time, and the final resource content
      */
    def updateResource(rtype:String, rid:String, resource:Resource, previousVersion:Long = 0L, wasDeleted :Boolean = false)(implicit transactionSession: Option[TransactionSession] = None):Future[(Long, DateTime, Resource)] = {
      //1) Update the resource version and last update time
      val newVersion   = previousVersion + 1L   //new version always be 1 incremented of current version
      val lastModified = DateTime.now           //last modified will be "now"
      val resourceWithMeta = FHIRUtil.populateResourceWithMeta(resource, Some(rid), newVersion, lastModified)

      //2) Add "current" field with value. (after serializing to json)
      val populatedResource = FHIRUtil.populateResourceWithExtraFields(resourceWithMeta, FHIR_METHOD_NAMES.METHOD_PUT, if(previousVersion > 0 && !wasDeleted) StatusCodes.OK else StatusCodes.Created)

      //3) persist the resource
      DocumentManager
        .insertNewVersion(rtype, rid, Document(populatedResource.toBson))
        .map( c => resourceUpdated(rtype, rid, resource)) //trigger the event
        .map( _ =>
          (newVersion, lastModified, resourceWithMeta)
        )
    }*/

  /**
   * Updates a given FHIR resource
   *
   * @param rtype              Resource type
   * @param rid                Resource id to update
   * @param resource           Updated resource
   * @param previousVersion    Previous version of the document together with version id
   * @param wasDeleted         If previously, this was deleted resource
   * @param silentEvent        If true, ResourceUpdate event is not triggered (used internally)
   * @param transactionSession Transcation session
   * @return
   */
  def updateResource(rtype: String, rid: String, resource: Resource, previousVersion: (Long, Resource), wasDeleted: Boolean = false, silentEvent: Boolean = false)(implicit transactionSession: Option[TransactionSession] = None): Future[(Long, DateTime, Resource)] = {
    //1) Update the resource version and last update time
    val newVersion = previousVersion._1 + 1L //new version always be 1 incremented of current version
    val lastModified = Instant.now() //last modified will be "now"
    val resourceWithMeta = FHIRUtil.populateResourceWithMeta(resource, Some(rid), newVersion, lastModified)

    //2) Add "current" field with value. (after serializing to json)
    val populatedResource = FHIRUtil.populateResourceWithExtraFields(resourceWithMeta, FHIR_METHOD_NAMES.METHOD_PUT, if (previousVersion._1 > 0 && !wasDeleted) StatusCodes.OK else StatusCodes.Created)

    //3) Construct shard query if sharding is enabled and on a field other than id
    val shardQueryOpt = getResourceQueryBuilder(rtype).constructShardingQuery(resource)

    //4) Remove mongo id from old version
    val oldBsonDocument = previousVersion._2.toBson
    oldBsonDocument.remove(FHIR_COMMON_FIELDS.MONGO_ID)

    val fop =
    //If the resource type is versioned
      if (fhirConfig.isResourceTypeVersioned(rtype)) {
        //If deleted, just insert this new to current collection
        if (wasDeleted)
          DocumentManager.insertDocument(rtype, Document(populatedResource.toBson))
        else //If not deleted,  insert new version and move the old version to history
          DocumentManager
            .insertNewVersion(rtype, rid, Document(populatedResource.toBson), previousVersion._1 -> Document(oldBsonDocument), shardQueryOpt)
      } else
      //Otherwise, replace current version
        DocumentManager
          .replaceCurrent(rtype, rid, Document(populatedResource.toBson), shardQueryOpt)

    if (silentEvent)
      fop.map(_ =>
        (newVersion, DateTimeUtil.instantToDateTime(lastModified), resourceWithMeta)
      )
    else
      fop
        .map(_ => resourceUpdated(rtype, rid, resourceWithMeta, FHIRUtil.clearExtraFields(previousVersion._2))) //trigger the event
        .map(_ =>
          (newVersion, DateTimeUtil.instantToDateTime(lastModified), resourceWithMeta)
        )
  }

  /**
   * Upsert the new version of resource for no-versioning resource types
   *
   * @param rtype    FHIR resource type
   * @param rid      FHIR resource id
   * @param resource Updated content
   * @param transactionSession
   * @return
   */
  def upsertResource(rtype: String, rid: String, resource: Resource)(implicit transactionSession: Option[TransactionSession] = None): Future[(DateTime, Resource)] = {
    //1) Update the  last update time
    val lastModified = Instant.now() //last modified will be "now"
    val resourceWithMeta = FHIRUtil.populateResourceWithMeta(resource, Some(rid), lastModified)
    //2) Add "current" field with value. (after serializing to json)
    val populatedResource = FHIRUtil.populateResourceWithExtraFields(resourceWithMeta, FHIR_METHOD_NAMES.METHOD_PUT, StatusCodes.OK)
    //3) Construct shard query if sharding is enabled and on a field other than id
    val shardQueryOpt = getResourceQueryBuilder(rtype).constructShardingQuery(resource)
    DocumentManager
      .replaceCurrent(rtype, rid, Document(populatedResource.toBson), shardQueryOpt)
      .map(_ =>
        DateTimeUtil.instantToDateTime(lastModified) -> resourceWithMeta
      )
  }

  /**
   * Insert or replace given resources
   *
   * @param rtype     Resource type
   * @param resources Resources with resource id if replace
   * @param ordered   Whether order is important
   * @param transactionSession
   * @return
   */
  def bulkUpsertResources(rtype: String, resources: Seq[(Option[String], Resource)], ordered: Boolean = false)(implicit transactionSession: Option[TransactionSession] = None): Future[(Int, Int)] = {
    val lastModified = Instant.now()
    val populatedDocuments =
      resources
        .map(r => r._1 -> FHIRUtil.populateResourceWithMeta(r._2, r._1.orElse(Some(FHIRUtil.generateResourceId())), lastModified))
        .map(r => r._1 -> FHIRUtil.populateResourceWithExtraFields(r._2, FHIR_METHOD_NAMES.METHOD_PUT, StatusCodes.OK))
        .map(r => r._1 -> Document(r._2.toBson))

    DocumentManager.upsertDocuments(rtype, populatedDocuments, ordered)
  }

  /*/***
    * Deletes a given FHIR resource
    * @param rtype Resource type
    * @param rid Resource id to delete
    * @param previousVersion  Previous version id of the resource
    * @param statusCode Http Status to set for deletion result
    * @return
    */
  def deleteResource(rtype:String, rid:String, previousVersion:Long, statusCode:StatusCode = StatusCodes.NoContent)(implicit transactionSession: Option[TransactionSession] = None):Future[(Long, DateTime)]  = {
    //1) Create a empty document to represent deletion
    val newVersion     = previousVersion + 1L   //new version is 1 incremented
    val lastModified = DateTime.now
    val resource  = FHIRUtil.createEmptyResourceForDelete(rtype, rid, newVersion, lastModified, statusCode)  //create an empty resource

    //2) insert this new version
    DocumentManager
      .insertNewVersion(rtype, rid, Document(resource.toBson))
      .map( _ => resourceDeleted(rtype, rid)) //trigger the event
      .map( _ =>
        (newVersion, lastModified)
      )
  }*/

  /** *
   * Deletes a given FHIR resource
   *
   * @param rtype           Resource type
   * @param rid             Resource id to delete
   * @param previousVersion Previous version id of the resource
   * @param statusCode      Http Status to set for deletion result
   * @return
   */
  def deleteResource(rtype: String, rid: String, previousVersion: (Long, Resource), statusCode: StatusCode = StatusCodes.NoContent)(implicit transactionSession: Option[TransactionSession] = None): Future[(Long, DateTime)] = {
    //1) Create a empty document to represent deletion
    val newVersion = previousVersion._1 + 1L //new version is 1 incremented
    val lastModified = Instant.now()

    //2) Construct shard query if sharding is enabled and on a field other than id
    val shardQueryOpt = getResourceQueryBuilder(rtype).constructShardingQuery(previousVersion._2)

    val fop =
    // 4) If resource type is versioned, insert this deleted version, and move old version to history
      if (fhirConfig.isResourceTypeVersioned(rtype)) {
        //3) Remove mongo id from old version
        val oldBsonDocument = previousVersion._2.toBson
        oldBsonDocument.remove(FHIR_COMMON_FIELDS.MONGO_ID)

        var deletedResource = FHIRUtil.populateResourceWithMeta(previousVersion._2, None, newVersion, lastModified)
        deletedResource = FHIRUtil.populateResourceWithExtraFields(deletedResource, FHIR_METHOD_NAMES.METHOD_DELETE, statusCode)
        val deletedBsonDocument = deletedResource.toBson
        deletedBsonDocument.remove(FHIR_COMMON_FIELDS.MONGO_ID)

        DocumentManager
          .deleteCurrentAndMoveToHistory(rtype, rid, previousVersion._1, oldBsonDocument, deletedBsonDocument, shardQueryOpt)
      } else
      //Otherwise, mark the current as deleted
        DocumentManager.deleteCurrent(rtype, rid, shardQueryOpt)

    fop
      .map(_ => resourceDeleted(rtype, rid, FHIRUtil.clearExtraFields(previousVersion._2))) //trigger the event
      .map(_ =>
        (newVersion, DateTimeUtil.instantToDateTime(lastModified))
      )
  }

  /**
   * Replace a current resource with the given content (Used by onFHIR administrative parts) without adding old version to the history
   *
   * @param rtype    Resource Type
   * @param rid      Resource id
   * @param resource Replaced resource
   * @return
   */
  def replaceResource(rtype: String, rid: String, resource: Resource): Future[Boolean] = {
    //2) Construct shard query if sharding is enabled and on a field other than id
    val shardQueryOpt = getResourceQueryBuilder(rtype).constructShardingQuery(resource)

    DocumentManager.replaceCurrent(rtype, rid, Document(resource.toBson), shardQueryOpt)
  }

  /**
   * Event triggered when a resource is created
   *
   * @param rtype    Resource type
   * @param rid      Resource id
   * @param resource Created resource
   * @return
   */
  private def resourceCreated(rtype: String, rid: String, resource: Resource): Unit = {
    fhirEventBus.publish(ResourceCreated(rtype, rid, resource))
  }

  /**
   * Event triggered when a resource is updated
   *
   * @param rtype    Resource type
   * @param rid      Resource id
   * @param resource Last version of updated resource
   * @return
   */
  private def resourceUpdated(rtype: String, rid: String, resource: Resource, previous: Resource): Unit = {
    fhirEventBus.publish(ResourceUpdated(rtype, rid, resource, previous))
  }

  /**
   * Event triggered when a resource is deleted
   *
   * @param rtype Resource type
   * @param rid   Deleted resource id
   * @return
   */
  private def resourceDeleted(rtype: String, rid: String, previous: Resource): Unit = {
    fhirEventBus.publish(ResourceDeleted(rtype, rid, previous))
  }


  private def getResourceQueryBuilder(rtype:String):ResourceQueryBuilder = {
    new ResourceQueryBuilder(
      fhirConfig
        .resourceConfigurations.getOrElse(rtype, ResourceConf(rtype))
    )
  }
}<|MERGE_RESOLUTION|>--- conflicted
+++ resolved
@@ -11,11 +11,11 @@
 import org.mongodb.scala.bson.collection.immutable.Document
 import org.mongodb.scala.bson.conversions.Bson
 import io.onfhir.db.OnFhirBsonTransformer._
-import io.onfhir.event.{FhirEventBus, IFhirEventBus, ResourceCreated, ResourceDeleted, ResourceUpdated}
+import io.onfhir.event.{IFhirEventBus, ResourceCreated, ResourceDeleted, ResourceUpdated}
 import io.onfhir.exception.UnsupportedParameterException
 import io.onfhir.util.DateTimeUtil
 import org.json4s.JsonAST.JValue
-import org.mongodb.scala.bson.{BsonArray, BsonBoolean, BsonDocument, BsonString, BsonValue}
+import org.mongodb.scala.bson.{BsonBoolean, BsonString}
 import org.mongodb.scala.model.{Aggregates, Filters, Projections}
 import org.slf4j.{Logger, LoggerFactory}
 
@@ -226,19 +226,8 @@
                                         )(implicit transactionSession: Option[TransactionSession] = None): Future[(Long, Seq[Resource], Seq[String], Seq[String])] = {
     val (finalQuery, filteringStages) = constructQueryNew(rtype, queryParams)
     //Run the search
-<<<<<<< HEAD
-    constructQuery(rtype, queryParams).flatMap {
-      //If there is no query, although there are parameters
-      case None if queryParams.nonEmpty => Future.apply((0L, Nil, Nil, Nil))
-      //Otherwise run it
-      case finalQuery =>
-        val offsetOpt = if(!offset._1.exists(_ != "")) None else Some(offset)
-        queryResourcesDirectlyWithOffsetPagination(rtype, finalQuery, count, offsetOpt, sortingFields, elementsIncludedOrExcluded, excludeExtraFields, needTotal)
-    }
-=======
     val offsetOpt = if (!offset._1.exists(_ != "")) None else Some(offset)
     queryResourcesDirectlyWithOffsetPagination(rtype, finalQuery, filteringStages, count, offsetOpt, sortingFields, elementsIncludedOrExcluded, excludeExtraFields, needTotal)
->>>>>>> a7d684ae
   }
 
   /**
@@ -514,36 +503,16 @@
 
     //Get valid query parameters for the resource type
     val validQueryParams = fhirConfig.getSupportedParameters(rtype)
-<<<<<<< HEAD
-    //Construct final query by anding all of them
-    fotherQueries.map( otherQueries => {
-      //If there are other queries, but some empty it means rejection
-      if(otherQueries.exists(_.isEmpty))
-       None
-      else {
-        val normalQueries = queryParams
-          .filter(p => p.paramCategory == FHIR_PARAMETER_CATEGORIES.NORMAL || p.paramCategory == FHIR_PARAMETER_CATEGORIES.COMPARTMENT)
-          .map(p => {
-            p.paramCategory match {
-              case FHIR_PARAMETER_CATEGORIES.NORMAL =>
-                getResourceQueryBuilder(rtype).constructQueryForNormal(p, validQueryParams.apply(p.name), validQueryParams)
-              case FHIR_PARAMETER_CATEGORIES.COMPARTMENT =>
-                getResourceQueryBuilder(rtype).constructQueryForCompartment(rtype, p, validQueryParams)
-            }
-          })
-        DocumentManager.andQueries(normalQueries ++ otherQueries.flatten)
-      }
-    })
-=======
+
     val normalQueries =
       queryParams
         .filter(p => p.paramCategory == FHIR_PARAMETER_CATEGORIES.NORMAL || p.paramCategory == FHIR_PARAMETER_CATEGORIES.COMPARTMENT)
         .map(p => {
           p.paramCategory match {
             case FHIR_PARAMETER_CATEGORIES.NORMAL =>
-              ResourceQueryBuilder.constructQueryForNormal(p, validQueryParams.apply(p.name), validQueryParams)
+              getResourceQueryBuilder(rtype).constructQueryForNormal(p, validQueryParams.apply(p.name), validQueryParams)
             case FHIR_PARAMETER_CATEGORIES.COMPARTMENT =>
-              ResourceQueryBuilder.constructQueryForCompartment(rtype, p, validQueryParams)
+              getResourceQueryBuilder(rtype).constructQueryForCompartment(rtype, p, validQueryParams)
           }
         })
     //Merge all the queries and return
@@ -551,7 +520,6 @@
     val filteringStages = revchainedParamQueries ++ chainedParamQueries ++ specialParamQueries._2
 
     finalMainQuery -> filteringStages
->>>>>>> a7d684ae
   }
   /*
     /**
@@ -796,17 +764,13 @@
    * @param canonicalRefs Canonical urls to search on url and version e.g. http://example.com/Questionnaire/cgs|1.0
    * @return
    */
-<<<<<<< HEAD
+
   private def resolveCanonicalReferences(rtype:String, canonicalRefs:Set[FhirCanonicalReference]):Future[Seq[Resource]] = {
     val canonicalQuery =
       ReferenceQueryBuilder.getQueryOnCanonicalRefs(canonicalRefs.map(cr => cr.getUrl() -> cr.version).toSeq)
 
-    DocumentManager.searchDocuments(rtype, Some(canonicalQuery))
-=======
-  private def resolveCanonicalReferences(rtype: String, canonicalRefs: Set[FhirCanonicalReference]): Future[Seq[Resource]] = {
-    val canonicalQuery = SearchUtil.canonicalRefQuery(canonicalRefs.map(cr => cr.getUrl() -> cr.version).toSeq)
-    DocumentManager.searchDocuments(rtype, Some(canonicalQuery), Nil)
->>>>>>> a7d684ae
+    DocumentManager
+      .searchDocuments(rtype, Some(canonicalQuery), Nil)
       .map(_.map(_.fromBson))
       .map(rs =>
         //Get the latest version of resource for each url (this is required when no version is given in canonical URL)
@@ -925,9 +889,8 @@
         }
     }.toSet
   }
-
-  /**
-<<<<<<< HEAD
+/*
+  /**
     * Handle special parameters
     * @param rtype              Resource Type
     * @param specialParameters  Parsed FHIR special parameters
@@ -946,7 +909,36 @@
           throw new UnsupportedParameterException(s"Parameter ${p.name} is not supported in onFhir.io!")
       })
     )
-=======
+  }
+
+  /**
+    * FHIR _list search
+    * @param rtype Resource Type
+    * @param parameter Parsed parameter
+    * @return
+    */
+  private def handleListSearch(rtype:String, parameter: Parameter)(implicit transactionSession: Option[TransactionSession] = None):Future[Option[Bson]] = {
+    val listId = parameter.valuePrefixList.map(_._2).head
+    listId match {
+      case currentInd if currentInd.startsWith("$") => throw new UnsupportedParameterException("Parameter _list is not supported for $current-* like queries!")
+      case lid =>
+        //Try to retrieve the list
+        DocumentManager
+          .getDocument("List", lid, includingOrExcludingFields = Some(true -> Set("entry.item"))) //Retrieve the List document with given id (only item reference elements)
+          .map(_.map(_.fromBson))
+          .map(r => r.map(FHIRUtil.extractReferences("entry.item", _))) //extract the references
+          .map(_.map(_.map(FHIRUtil.parseReferenceValue))) //Parse the references
+          .map(_.map(parsedRefs =>
+            parsedRefs
+              .filter(_._1.forall(_ == OnfhirConfig.fhirRootUrl)) //Only the references in our server
+              .filter(_._2 == rtype) //Only the ones refering the given resource type)
+              .map(_._3) //Get resource id
+              .toSet
+          ))
+          .map(_.map(DocumentManager.ridsQuery)) // Construct the query
+    }
+  }*/
+  /*
    * Construct query and aggregation filtering phases
    *
    * @param rtype
@@ -961,7 +953,7 @@
         .map(p => p.name match {
           //Search with ids
           case FHIR_SEARCH_SPECIAL_PARAMETERS.ID =>
-            Seq(ResourceQueryBuilder.constructQueryForIds(p)) -> Nil
+            Seq(getResourceQueryBuilder(rtype).constructQueryForIds(p)) -> Nil
           //FHIR _list query
           case FHIR_SEARCH_SPECIAL_PARAMETERS.LIST =>
             Nil -> getFilteringPhasesForListSearch(rtype, p)
@@ -970,7 +962,6 @@
         })
         .reduce((s1, s2) => (s1._1 ++ s2._1) -> (s1._2 ++ s2._2))
     }
->>>>>>> a7d684ae
   }
 
   /**
@@ -1081,27 +1072,11 @@
       throw new UnsupportedParameterException(s"Parameter ${parameter.name} is not supported on $rtypeToQuery within '_has' query!")
 
     //Construct the Query on the leaf of chain to find the resource references
-<<<<<<< HEAD
     val query = getResourceQueryBuilder(rtypeToQuery).constructQueryForNormal(parameter, searchParameterConf.get, fhirConfig.getSupportedParameters(rtypeToQuery))
     //Find the path of reference
     val chainParameterConf = fhirConfig.findSupportedSearchParameter(rtypeToQuery, parameter.chain.last._2)
     if(chainParameterConf.isEmpty)
       throw new UnsupportedParameterException(s"Parameter ${parameter.chain.last._2} is not supported on $rtypeToQuery within '_has' query!")
-
-    //Find the paths of reference element to return
-    val referencePaths = chainParameterConf.get.extractElementPaths().toSet
-    //Run query but only return the references on chain parameter
-    var fresourceReferences = DocumentManager
-      .searchDocuments(rtypeToQuery, Some(query), includingOrExcludingFields = Some(true -> referencePaths))
-      .map(_.map(_.fromBson))
-      .map(
-        _.flatMap(r =>
-          referencePaths.flatMap(rpath => FHIRUtil.extractReferences(rpath, r))
-        )
-      )
-=======
-    val query = ResourceQueryBuilder.constructQueryForNormal(parameter, searchParameterConf.get, fhirConfig.getSupportedParameters(rtypeToQuery))
->>>>>>> a7d684ae
 
     var previousPrefix: Option[String] = None
     val chainLookupPhases =
@@ -1277,45 +1252,10 @@
     if (searchParameterConf.isEmpty)
       throw new UnsupportedParameterException(s"Parameter ${parameter.name} is not supported on $rtypeToQuery within chained query!")
 
-<<<<<<< HEAD
+
     //Run the Query on the leaf of chain to find the resource references
     val query = getResourceQueryBuilder(rtypeToQuery).constructQueryForNormal(parameter, searchParameterConf.get, fhirConfig.getSupportedParameters(rtypeToQuery))
-    var fresourceReferences =
-      DocumentManager.searchDocumentsReturnIds(rtypeToQuery, query)
-        .map(rids => rids.map(rid => s"$rtypeToQuery/$rid") ) //Only get ids and convert them to references
-
-    //Resource Type chains by references e.g. DiagnosticReport or DiagnosticReport, Patient
-    val rtypeChain = rtype +: parameter.chain.map(_._1).dropRight(1)
-    //Reference param names chain e.g. subject or subject, general-practitioner
-    val refParamChain = parameter.chain.map(_._2)
-    //Zip these
-    val chain = rtypeChain.zip(refParamChain)
-    // Come from deep in chain by evaluating from right
-    fresourceReferences = chain.tail.foldRight(fresourceReferences)( findResourceIdsReferingChained)
-    //Construct last query
-    fresourceReferences.map {
-      case Nil => None  //If the chain search result is empty, we don't have exra query
-      case refs => Some(constructQueryForChained(chain.head._1, chain.head._2, refs))
-    }
-  }
-
-  /**
-    * Construct query for chained searches
-    * @param rtype Resource type
-    * @param pname Parameter name
-    * @param references All Resource references to search
-    * @return
-    */
-  private def constructQueryForChained(rtype:String, pname:String, references:Seq[String]):Bson = {
-    val parameter = Parameter(FHIR_PARAMETER_CATEGORIES.NORMAL, FHIR_PARAMETER_TYPES.REFERENCE, pname, references.map(r => "" -> r))
-    val searchParamConf = fhirConfig.findSupportedSearchParameter(rtype, pname)
-    if(searchParamConf.isEmpty)
-      throw new UnsupportedParameterException(s"Parameter $pname is not supported on $rtype within chained query!")
-    getResourceQueryBuilder(rtype).constructQueryForSimpleParameter(parameter, searchParamConf.get)
-  }
-=======
-    //Get the Query on the leaf of chain to find the resource references e.g. Practitioner.name=peter
-    val query = ResourceQueryBuilder.constructQueryForNormal(parameter, searchParameterConf.get, fhirConfig.getSupportedParameters(rtypeToQuery))
+
     //Keep the resource type for each iteration
     var previousResourceType = rtype
     var previousPrefix: Option[String] = None
@@ -1386,7 +1326,6 @@
         .constructLookupPhaseExpression(crtype, chainedPath, "id", Seq(Aggregates.`match`(query).toBsonDocument, Aggregates.project(Projections.include("_id")).toBsonDocument), s"${crtype}_$cparam"),
       Aggregates.filter(AggregationUtil.constructGreaterThanSizeExpression(s"${crtype}_$cparam", 0)) //At least one resource should satisfy
     )
->>>>>>> a7d684ae
 
     val chainPhases: Seq[Bson] =
       chainLookupPhases ++ leafLookupPhases :+
@@ -1466,18 +1405,49 @@
           )
       })
     }*/
-
-  /**
-   * Returns a specific version of a resource. If version id is not provided then the current version is return
-   *
-   * @param rtype                      type of the resource
-   * @param id                         id of the resource
-   * @param vid                        version id of the resource
-   * @param includingOrExcludingFields Elements to include or exclude
-   * @param excludeExtraFields         If true exclude extra onfhir appended fields
-   * @return a future document for the given resource
-   */
-  def getResource(rtype: String, id: String, vid: Option[String] = None, includingOrExcludingFields: Option[(Boolean, Set[String])] = None, excludeExtraFields: Boolean = false)(implicit transactionSession: Option[TransactionSession] = None): Future[Option[Resource]] = {
+/*
+  /**
+    * Construct query for chained searches
+    * @param rtype Resource type
+    * @param pname Parameter name
+    * @param references All Resource references to search
+    * @return
+    */
+  private def constructQueryForChained(rtype:String, pname:String, references:Seq[String]):Bson = {
+    val parameter = Parameter(FHIR_PARAMETER_CATEGORIES.NORMAL, FHIR_PARAMETER_TYPES.REFERENCE, pname, references.map(r => "" -> r))
+    val searchParamConf = fhirConfig.findSupportedSearchParameter(rtype, pname)
+    if(searchParamConf.isEmpty)
+      throw new UnsupportedParameterException(s"Parameter $pname is not supported on $rtype within chained query!")
+    getResourceQueryBuilder(rtype).constructQueryForSimpleParameter(parameter, searchParamConf.get)
+  }
+
+  /**
+    * Find resource ids that refer the given resources
+    * @param rtypeAndPName Resource Type and reference parameter name to search
+    * @param fcids given resource ids to refer
+    * @return
+    */
+  private def findResourceIdsReferingChained(rtypeAndPName:(String,String), fcids:Future[Seq[String]])(implicit transactionSession: Option[TransactionSession] = None):Future[Seq[String]] = {
+    fcids.flatMap(cids => {
+      val query = constructQueryForChained(rtypeAndPName._1, rtypeAndPName._2, cids)
+      DocumentManager.searchDocumentsReturnIds(rtypeAndPName._1, query)
+        .map(rids =>
+          rids.map(rid => s"${rtypeAndPName._1}/$rid")
+        )
+    })
+  }*/
+
+  /**
+    * Returns a specific version of a resource. If version id is not provided then the current version is return
+    *
+    * @param rtype type of the resource
+    * @param id id of the resource
+    * @param vid version id of the resource
+    * @param includingOrExcludingFields Elements to include or exclude
+    * @param excludeExtraFields If true exclude extra onfhir appended fields
+    * @return a future document for the given resource
+    */
+  def getResource(rtype:String, id:String, vid:Option[String] = None, includingOrExcludingFields:Option[(Boolean, Set[String])] = None, excludeExtraFields:Boolean = false)(implicit transactionSession: Option[TransactionSession] = None) : Future[Option[Resource]] = {
     //Retrieve the document
     DocumentManager
       .getDocument(rtype, id, vid, includingOrExcludingFields, excludeExtraFields)
@@ -1519,44 +1489,24 @@
   }
 
   /**
-<<<<<<< HEAD
     * FHIR _since query on history
     * @param since FHIR time to query history
     * @return
     */
   private def sinceQuery(since:String):Bson = {
     DateQueryBuilder.getQueryForTimePoint(
-=======
-   * FHIR _since query on history
-   *
-   * @param since FHIR time to query history
-   * @return
-   */
-  private def sinceQuery(since: String): Bson =
-    PrefixModifierHandler.dateRangePrefixHandler(
->>>>>>> a7d684ae
       s"${FHIR_COMMON_FIELDS.META}.${FHIR_COMMON_FIELDS.LAST_UPDATED}",
       since,
       FHIR_PREFIXES_MODIFIERS.GREATER_THAN_EQUAL)
   }
 
   /**
-<<<<<<< HEAD
     * FHIR _at query on history
     * @param atTime Time query
     * @return
     */
   private def atQuery(atTime:String):Bson =
     DateQueryBuilder.getQueryForTimePoint(
-=======
-   * FHIR _at query on history
-   *
-   * @param atTime Time query
-   * @return
-   */
-  private def atQuery(atTime: String): Bson =
-    PrefixModifierHandler.dateRangePrefixHandler(
->>>>>>> a7d684ae
       s"${FHIR_COMMON_FIELDS.META}.${FHIR_COMMON_FIELDS.LAST_UPDATED}",
       atTime,
       FHIR_PREFIXES_MODIFIERS.LESS_THAN)
